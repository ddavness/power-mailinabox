<style>
</style>

<h2>SMTP Relays</h2>

<p>SMTP Relays are third-party services that can deliver email on your behalf. They
	can be useful when, for example, port 25 is blocked, the cloud provider/ISP doesn't provide Reverse DNS, or the IP
	address
	has a low reputation, among other situations where deliverablity isn't great.</p>

<p>These services are governed by their own terms and as such limits can be imposed in the usage of those services.</p>

<p>Here, you can configure an authenticated SMTP relay and authorize it's associated servers to send mail for you.</p>

<div id="smtp_relay_config">
	<form class="form-horizontal" role="form" onsubmit="set_smtp_relay_config(); return false;">
		<h3>SMTP Relay Configuration</h3>
		<div id="smtp-relays" class="col-12">

			<div class="input-group mb-3">
				<label for="use_relay" class="input-group-text"><b>Use Relay?</b></label>
				<div class="input-group-text">
					<div class="form-switch">
						<input type="checkbox" role="switch" id="use_relay" class="form-check-input" value=false
							onclick="checkfields();">
					</div>
				</div>
			</div>

			<div class="input-group mb-3">
				<label class="input-group-text">Where to?</label>
				<input type="text" class="form-control" id="relay_host" placeholder="relay.example.com">
				<label class="input-group-text">:</label>
				<div style="width: 20%">
					<input type="number" class="form-control" id="relay_port" placeholder="Port (465)">
				</div>
			</div>

			<div class="input-group mb-3">
				<label class="input-group-text">Username</label>
				<input type="text" class="form-control" id="relay_auth_user" placeholder="">
			</div>

			<div>
				<div class="input-group">
					<label class="input-group-text">Password/Key</label>
					<input type="password" class="form-control" id="relay_auth_pass" placeholder="">
				</div>
				<p class="small">If you've already set up a relay before on this box, you can leave this field blank if
					you don't want to change it's password.</p>
			</div>
		</div>

		<h3>Authorized Servers</h3>
		<p>The relay service should specify the servers where the email will be sent from, please add them below. These
			will probably be published in the form of a SPF record. <b>Failure to do so will potentially have your email
				sent to spam or even rejected altogether by recipients.</b>
		</p>

		<p>You can use the button below to attempt to localize the SPF record associated with the service you're using.
		</p>

		<button id="smtp_relay_autospf_btn" type="button" class="btn btn-secondary" onclick="autodetect_spf()">Detect
			SPF
			Records</button>

		<div id="smtp_relay_autospf"></div>
		<br>
		<div class="form-group">
			<h4>Add your SPF configuration/authorized servers here</h4>
			<input type="text" class="form-control" id="relay_authorized_servers"
				placeholder="mail1.example.net mail2.example.net">
			<p class="small">You can separate multiple servers with commas or spaces. You can also add IP addresses or
				subnets using <code>10.20.30.40</code> or <code>10.0.0.0/8</code>. You can "import" SPF records using
				<code>spf:example.com</code>. If your provider gave you an SPF record to add to your DNS, you can also paste it here.
			</p>
		</div>

		<h3>DKIM Configuration</h3>
		<p>DKIM allows receivers to verify that the email was sent by the relay you configured (this is, somebody you
			trust). <b>Not doing so will have your email sent to spam.</b></p>

		<div class="col-lg-6 col-md-8 col-12">
			<div class="input-group">
				<input type="text" class="form-control" id="relay_dkim_selector" placeholder="selector"></td>
				<label class="input-group-text" for="relay_dkim_selector">._domainkey.{{hostname}}</label>
			</div>
		</div>

<<<<<<< HEAD
		<h4>Paste the DKIM key here:</h4>
		<p><textarea id="relay_dkim_key" class="form-control" style="width: 100%; height: 8em"
				placeholder="k=algo;p=K3y/C0N7ent5/dGhpcyBpcyBub3QgYSByZWFsIGtleSwgc28gYmV3YXJlIDrigb4"></textarea>
		</p>
=======
		<h3>After configuration</h3>
		<p>By that time you should be good to go. If your relay provider provides their own custom DNS verification
			methods (<b>including custom DMARC configurations</b>), feel free to publish them on DNS.</p>
>>>>>>> 2cee8010

		<div>
			<button type="submit" class="btn btn-primary">Update</button>
		</div>

		<h3>After configuration</h3>
		<p>By that time you should be good to go. If your relay provider provides their own custom DNS verification
			methods, feel free to publish them on DNS.</p>
	</form>
</div>

<script>
	const use_relay = document.getElementById("use_relay")
	const relay_host = document.getElementById("relay_host")
	const relay_port = document.getElementById("relay_port")
	const relay_auth_user = document.getElementById("relay_auth_user")
	const relay_auth_pass = document.getElementById("relay_auth_pass")

	const relay_authorized_servers = document.getElementById("relay_authorized_servers")
	const relay_spf_discover = document.getElementById("smtp_relay_autospf_btn")
	const relay_spf_discover_results = document.getElementById("smtp_relay_autospf")

	const relay_dkim_sel = document.getElementById("relay_dkim_selector")
	const relay_dkim_key = document.getElementById("relay_dkim_key")

	function checkfields() {
		let relay_enabled = use_relay.checked

		relay_host.disabled = !relay_enabled
		relay_port.disabled = !relay_enabled
		relay_auth_user.disabled = !relay_enabled
		relay_auth_pass.disabled = !relay_enabled
		relay_authorized_servers.disabled = !relay_enabled

		relay_spf_discover.disabled = !relay_enabled
		relay_spf_discover_results.innerHTML = ""

		relay_dkim_sel.disabled = !relay_enabled
		relay_dkim_key.disabled = !relay_enabled
	}

	function show_smtp_relays() {
		api(
			"/system/smtp/relay",
			"GET",
			{},
			data => {
				use_relay.checked = data.enabled
				relay_host.value = data.host
				relay_port.value = data.port
				relay_auth_user.value = data.user
				relay_auth_pass.value = ""
				relay_authorized_servers.value = ""

				if (data.spf_record) {
					relay_authorized_servers.value = data.spf_record
				}else if (data.authorized_servers) {
					data.authorized_servers.forEach(element => {
						relay_authorized_servers.value += `${element} `
					});
				}

				if (data.dkim_selector) {
					relay_dkim_sel.value = data.dkim_selector
					relay_dkim_key.value = data.dkim_rr
				}

				checkfields()
			}
		)
	}

	function set_smtp_relay_config() {
		let relay_configuration = {
			enabled: use_relay.checked,
			host: relay_host.value,
			port: relay_port.value,
			user: relay_auth_user.value,
			key: relay_auth_pass.value,
			dkim_selector: relay_dkim_sel.value,
			dkim_rr: relay_dkim_key.value
		}
		if (relay_authorized_servers.value.substr(0, 7) === "v=spf1 ") {
			relay_configuration.spf_record = relay_authorized_servers.value
		} else {
			relay_configuration.authorized_servers = relay_authorized_servers.value
		}

		api(
			"/system/smtp/relay",
			"POST",
			relay_configuration,
			() => {
				show_modal_error("Done!", "The configuration has been updated and Postfix was restarted successfully. Please make sure everything is functioning as intended.", () => {
					return false
				})
			},
			(e) => {
				show_modal_error("Error!", e, () => { return false })
			}
		)
	}

	function add_spf(domain) {
		document.getElementById(`smtp_relay_spfinclude_${domain}`).disabled = true

		let impl = false
		relay_authorized_servers.value.split(/[\s,]+/).forEach(s => {
			if (s === `spf:${domain}`) {
				impl = true
			}
		});

		if (!impl) {
			relay_authorized_servers.value += ` spf:${domain}`
		}
	}

	async function autodetect_spf() {
		let btn = $("#smtp_relay_autospf_btn")
		let results = $("#smtp_relay_autospf")

		let host = relay_host.value
		if (host.trim() == "") {
			results.html("<b>Error:</b> No hostname specified.")
			return
		}

		let hmatches = host.match(/([^\s.\\\/]+\.)+([^\s.\\\/]+)/)
		if (!hmatches || hmatches[0] != host) {
			results.html(`<b>Error: <code>${host}</code></b> is not a valid hostname.`)
			return
		}

		btn.html("Working...")
		btn.prop("disabled", true)

		results.html("")

		let base_host = hmatches[hmatches.length - 2] + hmatches[hmatches.length - 1]

		function record_html(name, rec) {
			if (rec.error) {
				return `<b>${name}</b> - ${rec.error} Error (${rec.msg})`
			} else {
				return `<button id="smtp_relay_spfinclude_${name}" type="button" class="btn btn-secondary" onclick="add_spf('${name}')">Include</button> <b>${name}</b> <code>${rec.msg}</code>`
			}
		}

		let records = []

		await Promise.all([
			query_spf(base_host).then(rr => { records[0] = record_html(base_host, rr) }),
			query_spf(`spf.${base_host}`).then(rr => { records[1] = record_html(`spf.${base_host}`, rr) }),
			query_spf(`_spf.${base_host}`).then(rr => { records[2] = record_html(`_spf.${base_host}`, rr) })
		])

		let txt = "<h4>Here's what I've found:</h4><ul>"
		records.forEach((r) => {
			txt += `<li>${r}</li>`
		})

		txt += "</ul><small>Only some common subdomains are tested here, so it's possible I've missed some. You <b>SHOULD NOT</b> include records you do not recognize, else there will be servers that can send mail as you, but that you will not use.</small>"

		results.html(txt)

		btn.html("Detect SPF Records")
		btn.prop("disabled", false)
	}

	function query_spf(hostname) {
		// We use Cloudflare's DNS servers for this (DNS over HTTPS)
		return new Promise((resolve, _) => {
			$.ajax({
				url: "https://cloudflare-dns.com/dns-query",
				headers: {
					accept: "application/dns-json"
				},
				method: "GET",
				data: {
					name: hostname,
					type: "TXT",
					do: false,
					cd: false
				},
				success: (data) => {
					const RRTXT = 16
					const status_description = [
						// From https://www.iana.org/assignments/dns-parameters/dns-parameters.xhtml#dns-parameters-6
						// (last checked: 3rd June 2021)
						"Success",
						"Format Error",
						"Server Failure",
						"Non-Existent Domain",
						"Not Implemented",
						"Query Refused",
						"Name exists when it should not",
						"RR set exists when it should not",
						"RR set that should exist does not",
						"Server is not authoritative for zone",
						"Not Authorized",
						"Name not contained in zone",
						"DSO-TYPE Not Implemented"
					]
					if (data.Status != 0) {
						if (data.Status > 11) {
							return resolve({ error: "DNS", msg: "Unknown Error" })
						} else {
							return resolve({ error: "DNS", msg: status_description[data.Status] })
						}
					}

					if (data.Answer) {
						data.Answer.forEach(ans => {
							if (ans.type == 16 && ans.name == hostname && ans.data.substring(1, 7) == "v=spf1") {
								return resolve({ msg: ans.data.substring(1, ans.data.length - 1) })
							}
						})
					}

					return resolve({ error: "DNS", msg: "No SPF record found" })
				},
				error: (_, __, err) => {
					resolve({ error: "HTTP", msg: err })
				}
			})
		})
	}
</script><|MERGE_RESOLUTION|>--- conflicted
+++ resolved
@@ -87,24 +87,18 @@
 			</div>
 		</div>
 
-<<<<<<< HEAD
 		<h4>Paste the DKIM key here:</h4>
 		<p><textarea id="relay_dkim_key" class="form-control" style="width: 100%; height: 8em"
 				placeholder="k=algo;p=K3y/C0N7ent5/dGhpcyBpcyBub3QgYSByZWFsIGtleSwgc28gYmV3YXJlIDrigb4"></textarea>
 		</p>
-=======
+
+		<div>
+			<button type="submit" class="btn btn-primary">Update</button>
+		</div>
+
 		<h3>After configuration</h3>
 		<p>By that time you should be good to go. If your relay provider provides their own custom DNS verification
 			methods (<b>including custom DMARC configurations</b>), feel free to publish them on DNS.</p>
->>>>>>> 2cee8010
-
-		<div>
-			<button type="submit" class="btn btn-primary">Update</button>
-		</div>
-
-		<h3>After configuration</h3>
-		<p>By that time you should be good to go. If your relay provider provides their own custom DNS verification
-			methods, feel free to publish them on DNS.</p>
 	</form>
 </div>
 
