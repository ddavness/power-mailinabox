<!DOCTYPE html>
<html lang="en">
    <head>
        <meta http-equiv="X-UA-Compatible" content="IE=edge,chrome=1">
        <meta charset="utf-8">
        <meta name="viewport" content="width=device-width, initial-scale=1">

        <title>{{hostname}} - Mail-in-a-Box Control Panel</title>

        <meta name="robots" content="noindex, nofollow">

		<link rel="stylesheet" href="/admin/assets/bootstrap/css/bootstrap.min.css">
		<link rel="stylesheet" href="/admin/assets/fontawesome/css/fontawesome.min.css">
		<link rel="stylesheet" href="/admin/assets/fontawesome/css/solid.min.css">

        <style>
	    body {
		overflow-y: scroll;
                padding-bottom: 20px;
            }

            p {
              margin-bottom: 1.25em;
            }

            h1, h2, h3, h4 {
              font-family: sans-serif;
              font-weight: bold;
            }

            h2 {
              margin: 1em 0;
            }

            h3 {
              font-size: 130%;
              border-bottom: 1px solid black;
              padding-bottom: 3px;
              margin-bottom: 13px;
              margin-top: 30px;
            }
              .panel-heading h3 {
                border: none;
                padding: 0;
                margin: 0;
              }

            h4 {
              font-size: 110%;
              margin-bottom: 13px;
              margin-top: 18px;
            }
              h4:first-child {
                margin-top: 6px;
              }

            .admin_panel {
              display: none;
            }

            table.table {
              margin: 1.5em 0;
            }

	    ol li {
	       margin-bottom: 1em;
	    }
          
            .if-logged-in { display: none; }
            .if-logged-in-admin { display: none; }

            /* The below only gets used if it is supported */
            /* @media (prefers-color-scheme: dark) {*/
                /* Invert invert lightness but not hue */
                /*html {
                    filter: invert(100%) hue-rotate(180deg);
                }*/

                /* Set explicit background color (necessary for Firefox) */
                /*html {
                    background-color: #111;
                }*/

                /* Override Boostrap theme here to give more contrast. The black turns to white by the filter. */
                /*.form-control {
                    color: black !important;
                }*/

                /* Revert the invert for the navbar */
                /*button,
                div.navbar {
                    filter: invert(100%) hue-rotate(180deg);
                }/*

                /* Revert the revert for the dropdowns */
                /*ul.dropdown-menu {
                    filter: invert(100%) hue-rotate(180deg);
                }
            }*/
        </style>
    </head>
    <body>

    <!--[if lt IE 8]><p>Internet Explorer version 8 or any modern web browser is required to use this website, sorry.<![endif]-->
    <!--[if gt IE 7]><!-->

    <div class="navbar navbar-inverse navbar-static-top" role="navigation">
      <div class="container bg-light">
        <div class="navbar-header">
          <a class="navbar-brand" href="#">{{hostname}}</a>
        </div>
        <div class="navbar navbar-expand-lg">
          <ul class="nav navbar-nav">
            <li class="btn dropdown if-logged-in-admin">
              <a style="color: black;" href="#" class="dropdown-toggle" data-toggle="dropdown">System <b class="caret"></b></a>
              <ul class="dropdown-menu">
                <li class="dropdown-item"><a href="#system_status" onclick="return show_panel(this);">Status Checks</a></li>
                <li class="dropdown-item"><a href="#tls" onclick="return show_panel(this);">TLS (SSL) Certificates</a></li>
                <li class="dropdown-item"><a href="#system_backup" onclick="return show_panel(this);">Backup Status</a></li>
                <li class="dropdown-item"><a href="$security_privacy" onclick="return show_panel(this);">Security & Privacy</a></li>
                <li class="dropdown-item"><a href="#smtp_relays" onclick="return show_panel(this);">SMTP Relays</a></li>
              </ul>
            </li>
            <li class="btn dropdown if-logged-in-admin">
                <a style="color: black;" href="#" class="dropdown-toggle" data-toggle="dropdown">Advanced <b class="caret"></b></a>
                <ul class="dropdown-menu">
                <li class="dropdown-item"><a href="#custom_dns" onclick="return show_panel(this);">Custom DNS</a></li>
                <li class="dropdown-item"><a href="#external_dns" onclick="return show_panel(this);">External DNS</a></li>
				<li class="dropdown-item"><a href="#pgp_keyring" onclick="return show_panel(this);">PGP Keyring Management</a></li>
				<li class="dropdown-item"><a href="#wkd" onclick="return show_panel(this);">WKD Management</a></li>
                <li class="dropdown-item"><a href="#munin" onclick="return show_panel(this);">Munin Monitoring</a></li>
                </ul>
            </li>
            <li class="btn if-logged-in-not-admin" style="color: black;" href="#mail-guide" onclick="return show_panel(this);">Mail</li>
            <li class="btn dropdown if-logged-in-admin">
              <a style="color: black;" href="#" class="dropdown-toggle" data-toggle="dropdown">Mail &amp; Users <b class="caret"></b></a>
              <ul class="dropdown-menu">
                <li class="dropdown-item"><a href="#mail-guide" onclick="return show_panel(this);">Instructions</a></li>
                <li class="dropdown-item"><a href="#users" onclick="return show_panel(this);">Users</a></li>
                <li class="dropdown-item"><a href="#aliases" onclick="return show_panel(this);">Aliases</a></li>
                <li class="divider"></li>
                <li class="dropdown-header">Your Account</li>
                <li class="dropdown-item"><a href="#mfa" onclick="return show_panel(this);">Two-Factor Authentication</a></li>
              </ul>
            </li>
            <li class="btn if-logged-in"><a style="color: black;" href="#sync_guide" onclick="return show_panel(this);">Contacts/Calendar</a></li>
            <li class="btn if-logged-in-admin"><a style="color: black;" href="#web" onclick="return show_panel(this);">Web</a></li>
          </ul>
          <ul class="btn nav navbar-nav navbar-right">
            <li><a class="if-logged-in" href="#" onclick="do_logout(); return false;" style="color: black; font-weight: bold;">Log out</a></li>
          </ul>
        </div><!--/.navbar-collapse -->
      </div>
    </div>

    <div class="container">
      <div id="panel_smtp_relays" class="admin_panel">
      {% include "smtp-relays.html" %}
      </div>

<<<<<<< HEAD
      <div id="panel_welcome" class="admin_panel">
      {% include "welcome.html" %}

=======
>>>>>>> 98b60e2d
      <div id="panel_security_privacy" class="admin_panel">
      {% include "security-privacy.html" %}
      </div>

      <div id="panel_system_status" class="admin_panel">
      {% include "system-status.html" %}
      </div>

      <div id="panel_system_backup" class="admin_panel">
      {% include "system-backup.html" %}
      </div>

      <div id="panel_external_dns" class="admin_panel">
      {% include "external-dns.html" %}
      </div>

      <div id="panel_custom_dns" class="admin_panel">
      {% include "custom-dns.html" %}
      </div>

      <div id="panel_pgp_keyring" class="admin_panel">
      {% include "pgp-keyring.html" %}
      </div>

      <div id="panel_wkd" class="admin_panel">
      {% include "wkd.html" %}
      </div>

      <div id="panel_mfa" class="admin_panel">
      {% include "mfa.html" %}
      </div>

      <div id="panel_login" class="admin_panel">
      {% include "login.html" %}
      </div>

      <div id="panel_mail-guide" class="admin_panel">
      {% include "mail-guide.html" %}
      </div>

      <div id="panel_users" class="admin_panel">
      {% include "users.html" %}
      </div>

      <div id="panel_aliases" class="admin_panel">
      {% include "aliases.html" %}
      </div>

      <div id="panel_sync_guide" class="admin_panel">
      {% include "sync-guide.html" %}
      </div>

      <div id="panel_web" class="admin_panel">
      {% include "web.html" %}
      </div>

      <div id="panel_tls" class="admin_panel">
      {% include "ssl.html" %}
      </div>

      <div id="panel_munin" class="admin_panel">
      {% include "munin.html" %}
      </div>

      <hr>

      <footer>
		<p>This is a <a href="https://github.com/ddavness/power-mailinabox">Power Mail-in-a-Box</a>.</p>
      </footer>
    </div> <!-- /container -->

        <div id="ajax_loading_indicator" style="display: none; position: fixed; left: 0; top: 0; width: 100%; height: 100%; z-index: 100000; text-align: center; background-color: rgba(255,255,255,.75)">
          <div style="margin: 20% auto">
            <div><span class="fa fa-spinner fa-pulse"></span></div>
            <div>Loading...</div>
          </div>
        </div>

        <div id="global_modal" class="modal fade" tabindex="-1" role="dialog" aria-labelledby="errorModalTitle" aria-hidden="true">
          <div class="modal-dialog modal-sm">
            <div class="modal-content">
              <div class="modal-header">
				<h4 class="modal-title" id="errorModalTitle"> </h4>
                <button type="button" class="close" data-dismiss="modal" aria-hidden="true">&times;</button>
              </div>
              <div class="modal-body">
                <p> </p>
              </div>
              <div class="modal-footer">
                <button type="button" class="btn btn-default" data-dismiss="modal">OK</button>
                <button type="button" class="btn btn-danger" data-dismiss="modal">Yes</button>
              </div>
            </div>
          </div>
        </div>

        <script src="/admin/assets/jquery.min.js"></script>
		<script src="/admin/assets/bootstrap/js/bootstrap.bundle.min.js"></script>

        <script>
var global_modal_state = null;
var global_modal_funcs = null;

$(function() {
  $('#global_modal').on('shown.bs.modal', function (e) {
    // set focus to first input in the global modal's body
    var input = $('#global_modal .modal-body input');
    if (input.length > 0) $(input[0]).focus();
  })
  $('#global_modal .btn-danger').click(function() {
    // Don't take action now. Wait for the modal to be totally hidden
    // so that we don't attempt to show another modal while this one
    // is closing.
    global_modal_state = 0; // OK
  })
  $('#global_modal .btn-default').click(function() {
    global_modal_state = 1; // Cancel
  })
  $('#global_modal').on('hidden.bs.modal', function (e) {
    // do the cancel function
    if (global_modal_state == null) global_modal_state = 1; // cancel if the user hit ESC or clicked outside of the modal
    if (global_modal_funcs && global_modal_funcs[global_modal_state])
      global_modal_funcs[global_modal_state]();
  })
})

function show_modal_error(title, message, callback) {
  $('#global_modal h4').text(title);
  $('#global_modal .modal-body').html("<p/>");
  if (typeof question == 'string') {
    $('#global_modal p').text(message);
    $('#global_modal .modal-dialog').addClass("modal-sm");
  } else {
    $('#global_modal p').html("").append(message);
    $('#global_modal .modal-dialog').removeClass("modal-sm");
  }
  $('#global_modal .btn-default').show().text("OK");
  $('#global_modal .btn-danger').hide();
  global_modal_funcs = [callback, callback];
  global_modal_state = null;
  $('#global_modal').modal({});
  return false; // handy when called from onclick
}

function show_modal_confirm(title, question, verb, yes_callback, cancel_callback) {
  $('#global_modal h4').text(title);
  if (typeof question == 'string') {
    $('#global_modal .modal-dialog').addClass("modal-sm");
    $('#global_modal .modal-body').html("<p/>");
    $('#global_modal p').text(question);
  } else {
    $('#global_modal .modal-dialog').removeClass("modal-sm");
    $('#global_modal .modal-body').html("").append(question);
  }
  if (typeof verb == 'string') {
    $('#global_modal .btn-default').show().text("Cancel");
    $('#global_modal .btn-danger').show().text(verb);
  } else {
    $('#global_modal .btn-default').show().text(verb[1]);
    $('#global_modal .btn-danger').show().text(verb[0]);
  }
  global_modal_funcs = [yes_callback, cancel_callback];
  global_modal_state = null;
  $('#global_modal').modal({});
  return false; // handy when called from onclick
}

var ajax_num_executing_requests = 0;
function ajax_with_indicator(options) {
  setTimeout("if (ajax_num_executing_requests > 0) $('#ajax_loading_indicator').fadeIn()", 100);
  function hide_loading_indicator() {
    ajax_num_executing_requests--;
    if (ajax_num_executing_requests == 0)
      $('#ajax_loading_indicator').stop(true).hide(); // stop() prevents an ongoing fade from causing the thing to be shown again after this call
  }
  var old_success = options.success;
  var old_error = options.error;
  options.success = function(data) {
    hide_loading_indicator();
    if (data.status == "error")
      show_modal_error("Error", data.message);
    else if (old_success)
      old_success(data);
  };
  options.error = function(jqxhr) {
    hide_loading_indicator();
    if (!old_error)
      show_modal_error("Error", "Something went wrong, sorry.")
    else
      old_error(jqxhr.responseText, jqxhr);
  };
  ajax_num_executing_requests++;
  $.ajax(options);
  return false; // handy when called from onclick
}

var api_credentials = null;
function api(url, method, data, callback, callback_error, headers) {
  // from http://www.webtoolkit.info/javascript-base64.html
  function base64encode(input) {
    _keyStr = "ABCDEFGHIJKLMNOPQRSTUVWXYZabcdefghijklmnopqrstuvwxyz0123456789+/=";
    var output = "";
    var chr1, chr2, chr3, enc1, enc2, enc3, enc4;
    var i = 0;
    while (i < input.length) {
        chr1 = input.charCodeAt(i++);
        chr2 = input.charCodeAt(i++);
        chr3 = input.charCodeAt(i++);
        enc1 = chr1 >> 2;
        enc2 = ((chr1 & 3) << 4) | (chr2 >> 4);
        enc3 = ((chr2 & 15) << 2) | (chr3 >> 6);
        enc4 = chr3 & 63;
        if (isNaN(chr2)) {
            enc3 = enc4 = 64;
        } else if (isNaN(chr3)) {
            enc4 = 64;
        }
        output = output +
        _keyStr.charAt(enc1) + _keyStr.charAt(enc2) +
        _keyStr.charAt(enc3) + _keyStr.charAt(enc4);
    }

    return output;
  }

  function default_error(text, xhr) {
    if (xhr.status != 403) // else handled below
      show_modal_error("Error", "Something went wrong, sorry.")
  }

  ajax_with_indicator({
    url: "/admin" + url,
    method: method,
    cache: false,
    data: data,
    headers: headers,
    // the custom DNS api sends raw POST/PUT bodies --- prevent URL-encoding
    processData: typeof data != "string",
    mimeType: typeof data == "string" ? "text/plain; charset=ascii" : null,

    beforeSend: function(xhr) {
      // We don't store user credentials in a cookie to avoid the hassle of CSRF
      // attacks. The Authorization header only gets set in our AJAX calls triggered
      // by user actions.
      if (api_credentials)
        xhr.setRequestHeader(
          'Authorization',
          'Basic ' + base64encode(api_credentials.username + ':' + api_credentials.session_key));
    },
    success: callback,
    error: callback_error || default_error,
    statusCode: {
      403: function(xhr) {
        // Credentials are no longer valid. Try to login again.
        var p = current_panel;
        show_panel('login');
        switch_back_to_panel = p;
      }
    }
  })
}

var current_panel = null;
var switch_back_to_panel = null;

function do_logout() {
  // Clear the session from the backend.
  api("/logout", "POST");

  // Forget the token.
  api_credentials = null;
  if (typeof localStorage != 'undefined')
    localStorage.removeItem("miab-cp-credentials");
  if (typeof sessionStorage != 'undefined')
    sessionStorage.removeItem("miab-cp-credentials");

  // Return to the start.
  show_panel('login');

  // Reset menus.
  show_hide_menus();
}

function show_panel(panelid) {
  if (panelid.getAttribute)
    // we might be passed an HTMLElement <a>.
    panelid = panelid.getAttribute('href').substring(1);

  $('.admin_panel').hide();
  $('#panel_' + panelid).show();
  if (typeof localStorage != 'undefined')
    localStorage.setItem("miab-cp-lastpanel", panelid);
  if (window["show_" + panelid])
    window["show_" + panelid]();

  current_panel = panelid;
  switch_back_to_panel = null;

  return false; // when called from onclick, cancel navigation
}

$(function() {
  // Recall saved user credentials.
  try {
    if (typeof sessionStorage != 'undefined' && sessionStorage.getItem("miab-cp-credentials"))
      api_credentials = JSON.parse(sessionStorage.getItem("miab-cp-credentials"));
    else if (typeof localStorage != 'undefined' && localStorage.getItem("miab-cp-credentials"))
      api_credentials = JSON.parse(localStorage.getItem("miab-cp-credentials"));
  } catch (_) {
  }

  // Toggle menu state.
  show_hide_menus();

  // Recall what the user was last looking at.
  if (api_credentials != null && typeof localStorage != 'undefined' && localStorage.getItem("miab-cp-lastpanel")) {
    show_panel(localStorage.getItem("miab-cp-lastpanel"));
  } else if (api_credentials != null) {
    show_panel('welcome');
  } else {
    show_panel('login');
  }
})

        </script>
    </body>
</html><|MERGE_RESOLUTION|>--- conflicted
+++ resolved
@@ -158,12 +158,6 @@
       {% include "smtp-relays.html" %}
       </div>
 
-<<<<<<< HEAD
-      <div id="panel_welcome" class="admin_panel">
-      {% include "welcome.html" %}
-
-=======
->>>>>>> 98b60e2d
       <div id="panel_security_privacy" class="admin_panel">
       {% include "security-privacy.html" %}
       </div>
