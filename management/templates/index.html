<!DOCTYPE html>
<html lang="en">
<<<<<<< HEAD

<head>
	<meta http-equiv="X-UA-Compatible" content="IE=edge,chrome=1">
	<meta charset="utf-8">
	<meta name="viewport" content="width=device-width, initial-scale=1">

	<title>{{hostname}} - Mail-in-a-Box Control Panel</title>

	<meta name="robots" content="noindex, nofollow">

	<link rel="stylesheet" href="/admin/assets/bootstrap/css/bootstrap.min.css">
	<style>
		body {
			overflow-y: scroll;
			padding-bottom: 20px;
		}

		p {
			margin-bottom: 1.25em;
		}

		h1,
		h2,
		h3,
		h4 {
			font-family: sans-serif;
			font-weight: bold;
		}

		h2 {
			margin: 1em 0;
		}

		h3 {
			font-size: 130%;
			border-bottom: 1px solid black;
			padding-bottom: 3px;
			margin-bottom: 13px;
			margin-top: 30px;
		}

		.panel-heading h3 {
			border: none;
			padding: 0;
			margin: 0;
		}

		h4 {
			font-size: 110%;
			margin-bottom: 13px;
			margin-top: 18px;
		}

		h4:first-child {
			margin-top: 6px;
		}

		.admin_panel {
			display: none;
		}

		table.table {
			margin: 1.5em 0;
		}

		ol li {
			margin-bottom: 1em;
		}
	</style>
</head>

<body>

	<!--[if lt IE 8]><p>Internet Explorer version 8 or any modern web browser is required to use this website, sorry.<![endif]-->
	<!--[if gt IE 7]><!-->

	<div class="navbar navbar-inverse navbar-static-top" role="navigation">
		<div class="container bg-light">
			<div class="navbar-header">
				<a class="navbar-brand" href="#">{{hostname}}</a>
			</div>
			<div class="navbar navbar-expand-lg">
				<ul class="nav navbar-nav">
					<li class="btn dropdown">
						<a style="color: black;" href="#" class="dropdown-toggle" data-toggle="dropdown">System <b
								class="caret"></b></a>
						<ul class="dropdown-menu">
							<li class="dropdown-item"><a href="#system_status" onclick="return show_panel(this);">Status
									Checks</a></li>
							<li class="dropdown-item"><a href="#tls" onclick="return show_panel(this);">TLS (SSL)
									Certificates</a></li>
							<li class="dropdown-item"><a href="#system_backup" onclick="return show_panel(this);">Backup
									Status</a></li>
							<li class="dropdown-item"><a href="#smtp_relays" onclick="return show_panel(this);">SMTP
									Relays</a></li>
						</ul>
					</li>
					<li class="btn dropdown">
						<a style="color: black;" href="#" class="dropdown-toggle" data-toggle="dropdown">Advanced <b
							class="caret"></b></a>
						<ul class="dropdown-menu">
							<li class="dropdown-item"><a href="#custom_dns" onclick="return show_panel(this);">Custom
									DNS</a></li>
							<li class="dropdown-item"><a href="#external_dns"
									onclick="return show_panel(this);">External DNS</a></li>
							<li class="dropdown-item"><a href="#pgp_keyring"
									onclick="return show_panel(this);">PGP Keyring Management</a></li>
							<li class="dropdown-item"><a href="/admin/munin" target="_blank">Munin Monitoring</a></li>
						</ul>
					</li>
					<li class="btn dropdown">
						<a style="color: black;" href="#" class="dropdown-toggle" data-toggle="dropdown">Mail <b
								class="caret"></b></a>
						<ul class="dropdown-menu">
							<li class="dropdown-item"><a href="#mail-guide"
									onclick="return show_panel(this);">Instructions</a></li>
							<li class="dropdown-item"><a href="#users" onclick="return show_panel(this);">Users</a></li>
							<li class="dropdown-item"><a href="#aliases" onclick="return show_panel(this);">Aliases</a>
							</li>
						</ul>
					</li>
					<li class="btn"><a style="color: black;" href="#sync_guide"
							onclick="return show_panel(this);">Contacts/Calendar</a></li>
					<li class="btn"><a style="color: black;" href="#web" onclick="return show_panel(this);">Web</a></li>
				</ul>
				<ul class="btn nav navbar-nav navbar-right">
					<li><a href="#" onclick="do_logout(); return false;" style="color: black; font-weight: bold;">Log
							out</a></li>
				</ul>
			</div>
			<!--/.navbar-collapse -->
		</div>
	</div>

	<div class="container">
		<div id="panel_smtp_relays" class="admin_panel">
			{% include "smtp-relays.html" %}
		</div>

		<div id="panel_system_status" class="admin_panel">
			{% include "system-status.html" %}
		</div>

		<div id="panel_system_backup" class="admin_panel">
			{% include "system-backup.html" %}
		</div>

		<div id="panel_external_dns" class="admin_panel">
			{% include "external-dns.html" %}
		</div>

		<div id="panel_custom_dns" class="admin_panel">
			{% include "custom-dns.html" %}
		</div>

		<div id="panel_pgp_keyring" class="admin_panel">
			{% include "pgp-keyring.html" %}
		</div>

		<div id="panel_login" class="admin_panel">
			{% include "login.html" %}
		</div>

		<div id="panel_mail-guide" class="admin_panel">
			{% include "mail-guide.html" %}
		</div>

		<div id="panel_users" class="admin_panel">
			{% include "users.html" %}
		</div>

		<div id="panel_aliases" class="admin_panel">
			{% include "aliases.html" %}
		</div>

		<div id="panel_sync_guide" class="admin_panel">
			{% include "sync-guide.html" %}
		</div>

		<div id="panel_web" class="admin_panel">
			{% include "web.html" %}
		</div>

		<div id="panel_tls" class="admin_panel">
			{% include "ssl.html" %}
		</div>

		<hr>

		<footer>
			<p>This is a <a href="https://github.com/ddavness/power-mailinabox">Power Mail-in-a-Box</a> - {{distname}}
			</p>
		</footer>
	</div> <!-- /container -->

	<div id="ajax_loading_indicator"
		style="display: none; position: fixed; left: 0; top: 0; width: 100%; height: 100%; z-index: 100000; text-align: center; background-color: rgba(255,255,255,.75)">
		<div style="margin: 20% auto">
			<div><span class="fa fa-spinner fa-pulse"></span></div>
			<div>Loading...</div>
		</div>
	</div>

	<div id="global_modal" class="modal fade" tabindex="-1" role="dialog" aria-labelledby="errorModalTitle"
		aria-hidden="true">
		<div class="modal-dialog modal-sm" style="max-width: 600px;">
			<div class="modal-content">
				<div class="modal-header">
					<h4 class="modal-title" id="errorModalTitle"> </h4>
					<button type="button" class="close" data-dismiss="modal" aria-hidden="true">&times;</button>
				</div>
				<div class="modal-body">
					<p> </p>
				</div>
				<div class="modal-footer">
					<button type="button" class="btn btn-default" data-dismiss="modal">OK</button>
					<button type="button" class="btn btn-danger" data-dismiss="modal">Yes</button>
				</div>
			</div>
		</div>
	</div>

	<script src="/admin/assets/jquery.min.js"></script>
	<script src="/admin/assets/bootstrap/js/bootstrap.min.js"></script>

	<script>
		var global_modal_state = null;
		var global_modal_funcs = null;

		$(function () {
			$('#global_modal').on('shown.bs.modal', function (e) {
				// set focus to first input in the global modal's body
				var input = $('#global_modal .modal-body input');
				if (input.length > 0) $(input[0]).focus();
			})
			$('#global_modal .btn-danger').click(function () {
				// Don't take action now. Wait for the modal to be totally hidden
				// so that we don't attempt to show another modal while this one
				// is closing.
				global_modal_state = 0; // OK
			})
			$('#global_modal .btn-default').click(function () {
				global_modal_state = 1; // Cancel
			})
			$('#global_modal').on('hidden.bs.modal', function (e) {
				// do the cancel function
				if (global_modal_state == null) global_modal_state = 1; // cancel if the user hit ESC or clicked outside of the modal
				if (global_modal_funcs && global_modal_funcs[global_modal_state])
					global_modal_funcs[global_modal_state]();
			})
		})

		function show_modal_error(title, message, callback) {
			$('#global_modal h4').text(title);
			$('#global_modal .modal-body').html("<p/>");
			if (typeof question == 'string') {
				$('#global_modal p').text(message);
				$('#global_modal .modal-dialog').addClass("modal-sm");
			} else {
				$('#global_modal p').html("").append(message);
				$('#global_modal .modal-dialog').removeClass("modal-sm");
			}
			$('#global_modal .btn-default').show().text("OK");
			$('#global_modal .btn-danger').hide();
			global_modal_funcs = [callback, callback];
			global_modal_state = null;
			$('#global_modal').modal({});
			return false; // handy when called from onclick
		}

		function show_modal_confirm(title, question, verb, yes_callback, cancel_callback) {
			$('#global_modal h4').text(title);
			if (typeof question == 'string') {
				$('#global_modal .modal-dialog').addClass("modal-sm");
				$('#global_modal .modal-body').html("<p/>");
				$('#global_modal p').text(question);
			} else {
				$('#global_modal .modal-dialog').removeClass("modal-sm");
				$('#global_modal .modal-body').html("").append(question);
			}
			if (typeof verb == 'string') {
				$('#global_modal .btn-default').show().text("Cancel");
				$('#global_modal .btn-danger').show().text(verb);
			} else {
				$('#global_modal .btn-default').show().text(verb[1]);
				$('#global_modal .btn-danger').show().text(verb[0]);
			}
			global_modal_funcs = [yes_callback, cancel_callback];
			global_modal_state = null;
			$('#global_modal').modal({});
			return false; // handy when called from onclick
		}

		var ajax_num_executing_requests = 0;
		function ajax_with_indicator(options) {
			setTimeout("if (ajax_num_executing_requests > 0) $('#ajax_loading_indicator').fadeIn()", 100);
			function hide_loading_indicator() {
				ajax_num_executing_requests--;
				if (ajax_num_executing_requests == 0)
					$('#ajax_loading_indicator').stop(true).hide(); // stop() prevents an ongoing fade from causing the thing to be shown again after this call
			}
			var old_success = options.success;
			var old_error = options.error;
			options.success = function (data) {
				hide_loading_indicator();
				if (data.status == "error")
					show_modal_error("Error", data.message);
				else if (old_success)
					old_success(data);
			};
			options.error = function (jqxhr) {
				hide_loading_indicator();
				if (!old_error)
					show_modal_error("Error", "Something went wrong, sorry.")
				else
					old_error(jqxhr.responseText, jqxhr);
			};
			ajax_num_executing_requests++;
			$.ajax(options);
			return false; // handy when called from onclick
		}

		var api_credentials = ["", ""];
		function api(url, method, data, callback, callback_error) {
			// from http://www.webtoolkit.info/javascript-base64.html
			function base64encode(input) {
				_keyStr = "ABCDEFGHIJKLMNOPQRSTUVWXYZabcdefghijklmnopqrstuvwxyz0123456789+/=";
				var output = "";
				var chr1, chr2, chr3, enc1, enc2, enc3, enc4;
				var i = 0;
				while (i < input.length) {
					chr1 = input.charCodeAt(i++);
					chr2 = input.charCodeAt(i++);
					chr3 = input.charCodeAt(i++);
					enc1 = chr1 >> 2;
					enc2 = ((chr1 & 3) << 4) | (chr2 >> 4);
					enc3 = ((chr2 & 15) << 2) | (chr3 >> 6);
					enc4 = chr3 & 63;
					if (isNaN(chr2)) {
						enc3 = enc4 = 64;
					} else if (isNaN(chr3)) {
						enc4 = 64;
					}
					output = output +
						_keyStr.charAt(enc1) + _keyStr.charAt(enc2) +
						_keyStr.charAt(enc3) + _keyStr.charAt(enc4);
				}

				return output;
			}

			function default_error(_, xhr) {
				if (xhr.status != 403) // else handled below
					show_modal_error("Error", "Something went wrong, sorry.")
			}

			ajax_with_indicator({
				url: "/admin" + url,
				method: method,
				cache: false,
				data: data,

				// the custom DNS api sends raw POST/PUT bodies --- prevent URL-encoding
				processData: typeof data != "string",
				mimeType: typeof data == "string" ? "text/plain; charset=ascii" : null,

				beforeSend: function (xhr) {
					// We don't store user credentials in a cookie to avoid the hassle of CSRF
					// attacks. The Authorization header only gets set in our AJAX calls triggered
					// by user actions.
					xhr.setRequestHeader(
						'Authorization',
						'Basic ' + base64encode(api_credentials[0] + ':' + api_credentials[1]));
				},
				success: callback,
				error: callback_error || default_error,
				statusCode: {
					403: function (xhr) {
						// Credentials are no longer valid. Try to login again.
						var p = current_panel;
						show_panel('login');
						// No use of going back
						switch_back_to_panel = current_panel;
					}
				}
			})
		}

		var current_panel = null;
		var switch_back_to_panel = null;
		function show_panel(panelid) {
			if (panelid.getAttribute) {
				// we might be passed an HTMLElement <a>.
				panelid = panelid.getAttribute('href').substring(1);
			}

			$('.admin_panel').hide();
			$('#panel_' + panelid).show();
			if (typeof localStorage != 'undefined')
				localStorage.setItem("miab-cp-lastpanel", panelid);
			if (window["show_" + panelid])
				window["show_" + panelid]();

			current_panel = panelid;
			switch_back_to_panel = null;

			return false; // when called from onclick, cancel navigation
		}

		$(function () {
			// Recall saved user credentials.
			if (typeof sessionStorage != 'undefined' && sessionStorage.getItem("miab-cp-credentials"))
				api_credentials = sessionStorage.getItem("miab-cp-credentials").split(":");
			else if (typeof localStorage != 'undefined' && localStorage.getItem("miab-cp-credentials"))
				api_credentials = localStorage.getItem("miab-cp-credentials").split(":");

			// Recall what the user was last looking at.
			if (typeof localStorage != 'undefined' && localStorage.getItem("miab-cp-lastpanel")) {
				show_panel(localStorage.getItem("miab-cp-lastpanel"));
			} else {
				show_panel('login');
			}
		})

	</script>
</body>

=======
    <head>
        <meta http-equiv="X-UA-Compatible" content="IE=edge,chrome=1">
        <meta charset="utf-8">
        <meta name="viewport" content="width=device-width, initial-scale=1">

        <title>{{hostname}} - Mail-in-a-Box Control Panel</title>

        <meta name="robots" content="noindex, nofollow">

        <link rel="stylesheet" href="/admin/assets/bootstrap/css/bootstrap.min.css">
        <style>
	    body {
		overflow-y: scroll;
                padding-bottom: 20px;
            }

            p {
              margin-bottom: 1.25em;
            }

            h1, h2, h3, h4 {
              font-family: sans-serif;
              font-weight: bold;
            }

            h2 {
              margin: 1em 0;
            }

            h3 {
              font-size: 130%;
              border-bottom: 1px solid black;
              padding-bottom: 3px;
              margin-bottom: 13px;
              margin-top: 30px;
            }
              .panel-heading h3 {
                border: none;
                padding: 0;
                margin: 0;
              }

            h4 {
              font-size: 110%;
              margin-bottom: 13px;
              margin-top: 18px;
            }
              h4:first-child {
                margin-top: 6px;
              }

            .admin_panel {
              display: none;
            }

            table.table {
              margin: 1.5em 0;
            }

	    ol li {
	       margin-bottom: 1em;
	    }
        </style>
    </head>
    <body>

    <!--[if lt IE 8]><p>Internet Explorer version 8 or any modern web browser is required to use this website, sorry.<![endif]-->
    <!--[if gt IE 7]><!-->

    <div class="navbar navbar-inverse navbar-static-top" role="navigation">
      <div class="container bg-light">
        <div class="navbar-header">
          <a class="navbar-brand" href="#">{{hostname}}</a>
        </div>
        <div class="navbar navbar-expand-lg">
          <ul class="nav navbar-nav">
            <li class="btn dropdown">
              <a style="color: black;" href="#" class="dropdown-toggle" data-toggle="dropdown">System <b class="caret"></b></a>
              <ul class="dropdown-menu">
                <li class="dropdown-item"><a href="#system_status" onclick="return show_panel(this);">Status Checks</a></li>
                <li class="dropdown-item"><a href="#tls" onclick="return show_panel(this);">TLS (SSL) Certificates</a></li>
				<li class="dropdown-item"><a href="#system_backup" onclick="return show_panel(this);">Backup Status</a></li>
				<li class="dropdown-item"><a href="#smtp_relays" onclick="return show_panel(this);">SMTP Relays</a></li>
                <li class="divider"></li>
                <li class="dropdown-header">Advanced Pages</li>
                <li class="dropdown-item"><a href="#custom_dns" onclick="return show_panel(this);">Custom DNS</a></li>
                <li class="dropdown-item"><a href="#external_dns" onclick="return show_panel(this);">External DNS</a></li>
                <li class="dropdown-item"><a href="/admin/munin" target="_blank">Munin Monitoring</a></li>
              </ul>
            </li>
            <li class="btn dropdown">
              <a style="color: black;" href="#" class="dropdown-toggle" data-toggle="dropdown">Mail &amp; Users <b class="caret"></b></a>
              <ul class="dropdown-menu">
                <li class="dropdown-item"><a href="#mail-guide" onclick="return show_panel(this);">Instructions</a></li>
                <li class="dropdown-item"><a href="#users" onclick="return show_panel(this);">Users</a></li>
                <li class="dropdown-item"><a href="#aliases" onclick="return show_panel(this);">Aliases</a></li>
                <li class="divider"></li>
                <li class="dropdown-header">Your Account</li>
                <li class="dropdown-item"><a href="#mfa" onclick="return show_panel(this);">Two-Factor Authentication</a></li>
              </ul>
            </li>
            <li class="btn"><a style="color: black;" href="#sync_guide" onclick="return show_panel(this);">Contacts/Calendar</a></li>
            <li class="btn"><a style="color: black;" href="#web" onclick="return show_panel(this);">Web</a></li>
          </ul>
          <ul class="btn nav navbar-nav navbar-right">
            <li><a href="#" onclick="do_logout(); return false;" style="color: black; font-weight: bold;">Log out</a></li>
          </ul>
        </div><!--/.navbar-collapse -->
      </div>
    </div>

    <div class="container">
      <div id="panel_smtp_relays" class="admin_panel">
      {% include "smtp-relays.html" %}
      </div>

      <div id="panel_system_status" class="admin_panel">
      {% include "system-status.html" %}
      </div>

      <div id="panel_system_backup" class="admin_panel">
      {% include "system-backup.html" %}
      </div>

      <div id="panel_external_dns" class="admin_panel">
      {% include "external-dns.html" %}
      </div>

      <div id="panel_custom_dns" class="admin_panel">
      {% include "custom-dns.html" %}
      </div>

      <div id="panel_mfa" class="admin_panel">
      {% include "mfa.html" %}
      </div>

      <div id="panel_login" class="admin_panel">
      {% include "login.html" %}
      </div>

      <div id="panel_mail-guide" class="admin_panel">
      {% include "mail-guide.html" %}
      </div>

      <div id="panel_users" class="admin_panel">
      {% include "users.html" %}
      </div>

      <div id="panel_aliases" class="admin_panel">
      {% include "aliases.html" %}
      </div>

      <div id="panel_sync_guide" class="admin_panel">
      {% include "sync-guide.html" %}
      </div>

      <div id="panel_web" class="admin_panel">
      {% include "web.html" %}
      </div>

      <div id="panel_tls" class="admin_panel">
      {% include "ssl.html" %}
      </div>

      <hr>

      <footer>
		<p>This is a <a href="https://github.com/ddavness/power-mailinabox">Power Mail-in-a-Box</a> - {{distname}}</p>
      </footer>
    </div> <!-- /container -->

        <div id="ajax_loading_indicator" style="display: none; position: fixed; left: 0; top: 0; width: 100%; height: 100%; z-index: 100000; text-align: center; background-color: rgba(255,255,255,.75)">
          <div style="margin: 20% auto">
            <div><span class="fa fa-spinner fa-pulse"></span></div>
            <div>Loading...</div>
          </div>
        </div>

        <div id="global_modal" class="modal fade" tabindex="-1" role="dialog" aria-labelledby="errorModalTitle" aria-hidden="true">
          <div class="modal-dialog modal-sm">
            <div class="modal-content">
              <div class="modal-header">
                <button type="button" class="close" data-dismiss="modal" aria-hidden="true">&times;</button>
                <h4 class="modal-title" id="errorModalTitle"> </h4>
              </div>
              <div class="modal-body">
                <p> </p>
              </div>
              <div class="modal-footer">
                <button type="button" class="btn btn-default" data-dismiss="modal">OK</button>
                <button type="button" class="btn btn-danger" data-dismiss="modal">Yes</button>
              </div>
            </div>
          </div>
        </div>

        <script src="/admin/assets/jquery.min.js"></script>
        <script src="/admin/assets/bootstrap/js/bootstrap.min.js"></script>

        <script>
var global_modal_state = null;
var global_modal_funcs = null;

$(function() {
  $('#global_modal').on('shown.bs.modal', function (e) {
    // set focus to first input in the global modal's body
    var input = $('#global_modal .modal-body input');
    if (input.length > 0) $(input[0]).focus();
  })
  $('#global_modal .btn-danger').click(function() {
    // Don't take action now. Wait for the modal to be totally hidden
    // so that we don't attempt to show another modal while this one
    // is closing.
    global_modal_state = 0; // OK
  })
  $('#global_modal .btn-default').click(function() {
    global_modal_state = 1; // Cancel
  })
  $('#global_modal').on('hidden.bs.modal', function (e) {
    // do the cancel function
    if (global_modal_state == null) global_modal_state = 1; // cancel if the user hit ESC or clicked outside of the modal
    if (global_modal_funcs && global_modal_funcs[global_modal_state])
      global_modal_funcs[global_modal_state]();
  })
})

function show_modal_error(title, message, callback) {
  $('#global_modal h4').text(title);
  $('#global_modal .modal-body').html("<p/>");
  if (typeof question == 'string') {
    $('#global_modal p').text(message);
    $('#global_modal .modal-dialog').addClass("modal-sm");
  } else {
    $('#global_modal p').html("").append(message);
    $('#global_modal .modal-dialog').removeClass("modal-sm");
  }
  $('#global_modal .btn-default').show().text("OK");
  $('#global_modal .btn-danger').hide();
  global_modal_funcs = [callback, callback];
  global_modal_state = null;
  $('#global_modal').modal({});
  return false; // handy when called from onclick
}

function show_modal_confirm(title, question, verb, yes_callback, cancel_callback) {
  $('#global_modal h4').text(title);
  if (typeof question == 'string') {
    $('#global_modal .modal-dialog').addClass("modal-sm");
    $('#global_modal .modal-body').html("<p/>");
    $('#global_modal p').text(question);
  } else {
    $('#global_modal .modal-dialog').removeClass("modal-sm");
    $('#global_modal .modal-body').html("").append(question);
  }
  if (typeof verb == 'string') {
    $('#global_modal .btn-default').show().text("Cancel");
    $('#global_modal .btn-danger').show().text(verb);
  } else {
    $('#global_modal .btn-default').show().text(verb[1]);
    $('#global_modal .btn-danger').show().text(verb[0]);
  }
  global_modal_funcs = [yes_callback, cancel_callback];
  global_modal_state = null;
  $('#global_modal').modal({});
  return false; // handy when called from onclick
}

var ajax_num_executing_requests = 0;
function ajax_with_indicator(options) {
  setTimeout("if (ajax_num_executing_requests > 0) $('#ajax_loading_indicator').fadeIn()", 100);
  function hide_loading_indicator() {
    ajax_num_executing_requests--;
    if (ajax_num_executing_requests == 0)
      $('#ajax_loading_indicator').stop(true).hide(); // stop() prevents an ongoing fade from causing the thing to be shown again after this call
  }
  var old_success = options.success;
  var old_error = options.error;
  options.success = function(data) {
    hide_loading_indicator();
    if (data.status == "error")
      show_modal_error("Error", data.message);
    else if (old_success)
      old_success(data);
  };
  options.error = function(jqxhr) {
    hide_loading_indicator();
    if (!old_error)
      show_modal_error("Error", "Something went wrong, sorry.")
    else
      old_error(jqxhr.responseText, jqxhr);
  };
  ajax_num_executing_requests++;
  $.ajax(options);
  return false; // handy when called from onclick
}

var api_credentials = ["", ""];
function api(url, method, data, callback, callback_error, headers) {
  // from http://www.webtoolkit.info/javascript-base64.html
  function base64encode(input) {
    _keyStr = "ABCDEFGHIJKLMNOPQRSTUVWXYZabcdefghijklmnopqrstuvwxyz0123456789+/=";
    var output = "";
    var chr1, chr2, chr3, enc1, enc2, enc3, enc4;
    var i = 0;
    while (i < input.length) {
        chr1 = input.charCodeAt(i++);
        chr2 = input.charCodeAt(i++);
        chr3 = input.charCodeAt(i++);
        enc1 = chr1 >> 2;
        enc2 = ((chr1 & 3) << 4) | (chr2 >> 4);
        enc3 = ((chr2 & 15) << 2) | (chr3 >> 6);
        enc4 = chr3 & 63;
        if (isNaN(chr2)) {
            enc3 = enc4 = 64;
        } else if (isNaN(chr3)) {
            enc4 = 64;
        }
        output = output +
        _keyStr.charAt(enc1) + _keyStr.charAt(enc2) +
        _keyStr.charAt(enc3) + _keyStr.charAt(enc4);
    }

    return output;
  }

  function default_error(text, xhr) {
    if (xhr.status != 403) // else handled below
      show_modal_error("Error", "Something went wrong, sorry.")
  }

  ajax_with_indicator({
    url: "/admin" + url,
    method: method,
    cache: false,
    data: data,
    headers: headers,
    // the custom DNS api sends raw POST/PUT bodies --- prevent URL-encoding
    processData: typeof data != "string",
    mimeType: typeof data == "string" ? "text/plain; charset=ascii" : null,

    beforeSend: function(xhr) {
      // We don't store user credentials in a cookie to avoid the hassle of CSRF
      // attacks. The Authorization header only gets set in our AJAX calls triggered
      // by user actions.
      xhr.setRequestHeader(
        'Authorization',
        'Basic ' + base64encode(api_credentials[0] + ':' + api_credentials[1]));
    },
    success: callback,
    error: callback_error || default_error,
    statusCode: {
      403: function(xhr) {
        // Credentials are no longer valid. Try to login again.
        var p = current_panel;
        show_panel('login');
        switch_back_to_panel = p;
      }
    }
  })
}

var current_panel = null;
var switch_back_to_panel = null;

function do_logout() {
  api_credentials = ["", ""];
  if (typeof localStorage != 'undefined')
    localStorage.removeItem("miab-cp-credentials");
  if (typeof sessionStorage != 'undefined')
    sessionStorage.removeItem("miab-cp-credentials");
  show_panel('login');
}

function show_panel(panelid) {
  if (panelid.getAttribute)
    // we might be passed an HTMLElement <a>.
    panelid = panelid.getAttribute('href').substring(1);

  $('.admin_panel').hide();
  $('#panel_' + panelid).show();
  if (typeof localStorage != 'undefined')
    localStorage.setItem("miab-cp-lastpanel", panelid);
  if (window["show_" + panelid])
    window["show_" + panelid]();

  current_panel = panelid;
  switch_back_to_panel = null;

  return false; // when called from onclick, cancel navigation
}

$(function() {
  // Recall saved user credentials.
  if (typeof sessionStorage != 'undefined' && sessionStorage.getItem("miab-cp-credentials"))
    api_credentials = sessionStorage.getItem("miab-cp-credentials").split(":");
  else if (typeof localStorage != 'undefined' && localStorage.getItem("miab-cp-credentials"))
    api_credentials = localStorage.getItem("miab-cp-credentials").split(":");

  // Recall what the user was last looking at.
  if (typeof localStorage != 'undefined' && localStorage.getItem("miab-cp-lastpanel")) {
    show_panel(localStorage.getItem("miab-cp-lastpanel"));
  } else {
    show_panel('login');
  }
})

        </script>
    </body>
>>>>>>> 2f50c5e6
</html><|MERGE_RESOLUTION|>--- conflicted
+++ resolved
@@ -1,434 +1,5 @@
 <!DOCTYPE html>
 <html lang="en">
-<<<<<<< HEAD
-
-<head>
-	<meta http-equiv="X-UA-Compatible" content="IE=edge,chrome=1">
-	<meta charset="utf-8">
-	<meta name="viewport" content="width=device-width, initial-scale=1">
-
-	<title>{{hostname}} - Mail-in-a-Box Control Panel</title>
-
-	<meta name="robots" content="noindex, nofollow">
-
-	<link rel="stylesheet" href="/admin/assets/bootstrap/css/bootstrap.min.css">
-	<style>
-		body {
-			overflow-y: scroll;
-			padding-bottom: 20px;
-		}
-
-		p {
-			margin-bottom: 1.25em;
-		}
-
-		h1,
-		h2,
-		h3,
-		h4 {
-			font-family: sans-serif;
-			font-weight: bold;
-		}
-
-		h2 {
-			margin: 1em 0;
-		}
-
-		h3 {
-			font-size: 130%;
-			border-bottom: 1px solid black;
-			padding-bottom: 3px;
-			margin-bottom: 13px;
-			margin-top: 30px;
-		}
-
-		.panel-heading h3 {
-			border: none;
-			padding: 0;
-			margin: 0;
-		}
-
-		h4 {
-			font-size: 110%;
-			margin-bottom: 13px;
-			margin-top: 18px;
-		}
-
-		h4:first-child {
-			margin-top: 6px;
-		}
-
-		.admin_panel {
-			display: none;
-		}
-
-		table.table {
-			margin: 1.5em 0;
-		}
-
-		ol li {
-			margin-bottom: 1em;
-		}
-	</style>
-</head>
-
-<body>
-
-	<!--[if lt IE 8]><p>Internet Explorer version 8 or any modern web browser is required to use this website, sorry.<![endif]-->
-	<!--[if gt IE 7]><!-->
-
-	<div class="navbar navbar-inverse navbar-static-top" role="navigation">
-		<div class="container bg-light">
-			<div class="navbar-header">
-				<a class="navbar-brand" href="#">{{hostname}}</a>
-			</div>
-			<div class="navbar navbar-expand-lg">
-				<ul class="nav navbar-nav">
-					<li class="btn dropdown">
-						<a style="color: black;" href="#" class="dropdown-toggle" data-toggle="dropdown">System <b
-								class="caret"></b></a>
-						<ul class="dropdown-menu">
-							<li class="dropdown-item"><a href="#system_status" onclick="return show_panel(this);">Status
-									Checks</a></li>
-							<li class="dropdown-item"><a href="#tls" onclick="return show_panel(this);">TLS (SSL)
-									Certificates</a></li>
-							<li class="dropdown-item"><a href="#system_backup" onclick="return show_panel(this);">Backup
-									Status</a></li>
-							<li class="dropdown-item"><a href="#smtp_relays" onclick="return show_panel(this);">SMTP
-									Relays</a></li>
-						</ul>
-					</li>
-					<li class="btn dropdown">
-						<a style="color: black;" href="#" class="dropdown-toggle" data-toggle="dropdown">Advanced <b
-							class="caret"></b></a>
-						<ul class="dropdown-menu">
-							<li class="dropdown-item"><a href="#custom_dns" onclick="return show_panel(this);">Custom
-									DNS</a></li>
-							<li class="dropdown-item"><a href="#external_dns"
-									onclick="return show_panel(this);">External DNS</a></li>
-							<li class="dropdown-item"><a href="#pgp_keyring"
-									onclick="return show_panel(this);">PGP Keyring Management</a></li>
-							<li class="dropdown-item"><a href="/admin/munin" target="_blank">Munin Monitoring</a></li>
-						</ul>
-					</li>
-					<li class="btn dropdown">
-						<a style="color: black;" href="#" class="dropdown-toggle" data-toggle="dropdown">Mail <b
-								class="caret"></b></a>
-						<ul class="dropdown-menu">
-							<li class="dropdown-item"><a href="#mail-guide"
-									onclick="return show_panel(this);">Instructions</a></li>
-							<li class="dropdown-item"><a href="#users" onclick="return show_panel(this);">Users</a></li>
-							<li class="dropdown-item"><a href="#aliases" onclick="return show_panel(this);">Aliases</a>
-							</li>
-						</ul>
-					</li>
-					<li class="btn"><a style="color: black;" href="#sync_guide"
-							onclick="return show_panel(this);">Contacts/Calendar</a></li>
-					<li class="btn"><a style="color: black;" href="#web" onclick="return show_panel(this);">Web</a></li>
-				</ul>
-				<ul class="btn nav navbar-nav navbar-right">
-					<li><a href="#" onclick="do_logout(); return false;" style="color: black; font-weight: bold;">Log
-							out</a></li>
-				</ul>
-			</div>
-			<!--/.navbar-collapse -->
-		</div>
-	</div>
-
-	<div class="container">
-		<div id="panel_smtp_relays" class="admin_panel">
-			{% include "smtp-relays.html" %}
-		</div>
-
-		<div id="panel_system_status" class="admin_panel">
-			{% include "system-status.html" %}
-		</div>
-
-		<div id="panel_system_backup" class="admin_panel">
-			{% include "system-backup.html" %}
-		</div>
-
-		<div id="panel_external_dns" class="admin_panel">
-			{% include "external-dns.html" %}
-		</div>
-
-		<div id="panel_custom_dns" class="admin_panel">
-			{% include "custom-dns.html" %}
-		</div>
-
-		<div id="panel_pgp_keyring" class="admin_panel">
-			{% include "pgp-keyring.html" %}
-		</div>
-
-		<div id="panel_login" class="admin_panel">
-			{% include "login.html" %}
-		</div>
-
-		<div id="panel_mail-guide" class="admin_panel">
-			{% include "mail-guide.html" %}
-		</div>
-
-		<div id="panel_users" class="admin_panel">
-			{% include "users.html" %}
-		</div>
-
-		<div id="panel_aliases" class="admin_panel">
-			{% include "aliases.html" %}
-		</div>
-
-		<div id="panel_sync_guide" class="admin_panel">
-			{% include "sync-guide.html" %}
-		</div>
-
-		<div id="panel_web" class="admin_panel">
-			{% include "web.html" %}
-		</div>
-
-		<div id="panel_tls" class="admin_panel">
-			{% include "ssl.html" %}
-		</div>
-
-		<hr>
-
-		<footer>
-			<p>This is a <a href="https://github.com/ddavness/power-mailinabox">Power Mail-in-a-Box</a> - {{distname}}
-			</p>
-		</footer>
-	</div> <!-- /container -->
-
-	<div id="ajax_loading_indicator"
-		style="display: none; position: fixed; left: 0; top: 0; width: 100%; height: 100%; z-index: 100000; text-align: center; background-color: rgba(255,255,255,.75)">
-		<div style="margin: 20% auto">
-			<div><span class="fa fa-spinner fa-pulse"></span></div>
-			<div>Loading...</div>
-		</div>
-	</div>
-
-	<div id="global_modal" class="modal fade" tabindex="-1" role="dialog" aria-labelledby="errorModalTitle"
-		aria-hidden="true">
-		<div class="modal-dialog modal-sm" style="max-width: 600px;">
-			<div class="modal-content">
-				<div class="modal-header">
-					<h4 class="modal-title" id="errorModalTitle"> </h4>
-					<button type="button" class="close" data-dismiss="modal" aria-hidden="true">&times;</button>
-				</div>
-				<div class="modal-body">
-					<p> </p>
-				</div>
-				<div class="modal-footer">
-					<button type="button" class="btn btn-default" data-dismiss="modal">OK</button>
-					<button type="button" class="btn btn-danger" data-dismiss="modal">Yes</button>
-				</div>
-			</div>
-		</div>
-	</div>
-
-	<script src="/admin/assets/jquery.min.js"></script>
-	<script src="/admin/assets/bootstrap/js/bootstrap.min.js"></script>
-
-	<script>
-		var global_modal_state = null;
-		var global_modal_funcs = null;
-
-		$(function () {
-			$('#global_modal').on('shown.bs.modal', function (e) {
-				// set focus to first input in the global modal's body
-				var input = $('#global_modal .modal-body input');
-				if (input.length > 0) $(input[0]).focus();
-			})
-			$('#global_modal .btn-danger').click(function () {
-				// Don't take action now. Wait for the modal to be totally hidden
-				// so that we don't attempt to show another modal while this one
-				// is closing.
-				global_modal_state = 0; // OK
-			})
-			$('#global_modal .btn-default').click(function () {
-				global_modal_state = 1; // Cancel
-			})
-			$('#global_modal').on('hidden.bs.modal', function (e) {
-				// do the cancel function
-				if (global_modal_state == null) global_modal_state = 1; // cancel if the user hit ESC or clicked outside of the modal
-				if (global_modal_funcs && global_modal_funcs[global_modal_state])
-					global_modal_funcs[global_modal_state]();
-			})
-		})
-
-		function show_modal_error(title, message, callback) {
-			$('#global_modal h4').text(title);
-			$('#global_modal .modal-body').html("<p/>");
-			if (typeof question == 'string') {
-				$('#global_modal p').text(message);
-				$('#global_modal .modal-dialog').addClass("modal-sm");
-			} else {
-				$('#global_modal p').html("").append(message);
-				$('#global_modal .modal-dialog').removeClass("modal-sm");
-			}
-			$('#global_modal .btn-default').show().text("OK");
-			$('#global_modal .btn-danger').hide();
-			global_modal_funcs = [callback, callback];
-			global_modal_state = null;
-			$('#global_modal').modal({});
-			return false; // handy when called from onclick
-		}
-
-		function show_modal_confirm(title, question, verb, yes_callback, cancel_callback) {
-			$('#global_modal h4').text(title);
-			if (typeof question == 'string') {
-				$('#global_modal .modal-dialog').addClass("modal-sm");
-				$('#global_modal .modal-body').html("<p/>");
-				$('#global_modal p').text(question);
-			} else {
-				$('#global_modal .modal-dialog').removeClass("modal-sm");
-				$('#global_modal .modal-body').html("").append(question);
-			}
-			if (typeof verb == 'string') {
-				$('#global_modal .btn-default').show().text("Cancel");
-				$('#global_modal .btn-danger').show().text(verb);
-			} else {
-				$('#global_modal .btn-default').show().text(verb[1]);
-				$('#global_modal .btn-danger').show().text(verb[0]);
-			}
-			global_modal_funcs = [yes_callback, cancel_callback];
-			global_modal_state = null;
-			$('#global_modal').modal({});
-			return false; // handy when called from onclick
-		}
-
-		var ajax_num_executing_requests = 0;
-		function ajax_with_indicator(options) {
-			setTimeout("if (ajax_num_executing_requests > 0) $('#ajax_loading_indicator').fadeIn()", 100);
-			function hide_loading_indicator() {
-				ajax_num_executing_requests--;
-				if (ajax_num_executing_requests == 0)
-					$('#ajax_loading_indicator').stop(true).hide(); // stop() prevents an ongoing fade from causing the thing to be shown again after this call
-			}
-			var old_success = options.success;
-			var old_error = options.error;
-			options.success = function (data) {
-				hide_loading_indicator();
-				if (data.status == "error")
-					show_modal_error("Error", data.message);
-				else if (old_success)
-					old_success(data);
-			};
-			options.error = function (jqxhr) {
-				hide_loading_indicator();
-				if (!old_error)
-					show_modal_error("Error", "Something went wrong, sorry.")
-				else
-					old_error(jqxhr.responseText, jqxhr);
-			};
-			ajax_num_executing_requests++;
-			$.ajax(options);
-			return false; // handy when called from onclick
-		}
-
-		var api_credentials = ["", ""];
-		function api(url, method, data, callback, callback_error) {
-			// from http://www.webtoolkit.info/javascript-base64.html
-			function base64encode(input) {
-				_keyStr = "ABCDEFGHIJKLMNOPQRSTUVWXYZabcdefghijklmnopqrstuvwxyz0123456789+/=";
-				var output = "";
-				var chr1, chr2, chr3, enc1, enc2, enc3, enc4;
-				var i = 0;
-				while (i < input.length) {
-					chr1 = input.charCodeAt(i++);
-					chr2 = input.charCodeAt(i++);
-					chr3 = input.charCodeAt(i++);
-					enc1 = chr1 >> 2;
-					enc2 = ((chr1 & 3) << 4) | (chr2 >> 4);
-					enc3 = ((chr2 & 15) << 2) | (chr3 >> 6);
-					enc4 = chr3 & 63;
-					if (isNaN(chr2)) {
-						enc3 = enc4 = 64;
-					} else if (isNaN(chr3)) {
-						enc4 = 64;
-					}
-					output = output +
-						_keyStr.charAt(enc1) + _keyStr.charAt(enc2) +
-						_keyStr.charAt(enc3) + _keyStr.charAt(enc4);
-				}
-
-				return output;
-			}
-
-			function default_error(_, xhr) {
-				if (xhr.status != 403) // else handled below
-					show_modal_error("Error", "Something went wrong, sorry.")
-			}
-
-			ajax_with_indicator({
-				url: "/admin" + url,
-				method: method,
-				cache: false,
-				data: data,
-
-				// the custom DNS api sends raw POST/PUT bodies --- prevent URL-encoding
-				processData: typeof data != "string",
-				mimeType: typeof data == "string" ? "text/plain; charset=ascii" : null,
-
-				beforeSend: function (xhr) {
-					// We don't store user credentials in a cookie to avoid the hassle of CSRF
-					// attacks. The Authorization header only gets set in our AJAX calls triggered
-					// by user actions.
-					xhr.setRequestHeader(
-						'Authorization',
-						'Basic ' + base64encode(api_credentials[0] + ':' + api_credentials[1]));
-				},
-				success: callback,
-				error: callback_error || default_error,
-				statusCode: {
-					403: function (xhr) {
-						// Credentials are no longer valid. Try to login again.
-						var p = current_panel;
-						show_panel('login');
-						// No use of going back
-						switch_back_to_panel = current_panel;
-					}
-				}
-			})
-		}
-
-		var current_panel = null;
-		var switch_back_to_panel = null;
-		function show_panel(panelid) {
-			if (panelid.getAttribute) {
-				// we might be passed an HTMLElement <a>.
-				panelid = panelid.getAttribute('href').substring(1);
-			}
-
-			$('.admin_panel').hide();
-			$('#panel_' + panelid).show();
-			if (typeof localStorage != 'undefined')
-				localStorage.setItem("miab-cp-lastpanel", panelid);
-			if (window["show_" + panelid])
-				window["show_" + panelid]();
-
-			current_panel = panelid;
-			switch_back_to_panel = null;
-
-			return false; // when called from onclick, cancel navigation
-		}
-
-		$(function () {
-			// Recall saved user credentials.
-			if (typeof sessionStorage != 'undefined' && sessionStorage.getItem("miab-cp-credentials"))
-				api_credentials = sessionStorage.getItem("miab-cp-credentials").split(":");
-			else if (typeof localStorage != 'undefined' && localStorage.getItem("miab-cp-credentials"))
-				api_credentials = localStorage.getItem("miab-cp-credentials").split(":");
-
-			// Recall what the user was last looking at.
-			if (typeof localStorage != 'undefined' && localStorage.getItem("miab-cp-lastpanel")) {
-				show_panel(localStorage.getItem("miab-cp-lastpanel"));
-			} else {
-				show_panel('login');
-			}
-		})
-
-	</script>
-</body>
-
-=======
     <head>
         <meta http-equiv="X-UA-Compatible" content="IE=edge,chrome=1">
         <meta charset="utf-8">
@@ -510,14 +81,18 @@
               <ul class="dropdown-menu">
                 <li class="dropdown-item"><a href="#system_status" onclick="return show_panel(this);">Status Checks</a></li>
                 <li class="dropdown-item"><a href="#tls" onclick="return show_panel(this);">TLS (SSL) Certificates</a></li>
-				<li class="dropdown-item"><a href="#system_backup" onclick="return show_panel(this);">Backup Status</a></li>
-				<li class="dropdown-item"><a href="#smtp_relays" onclick="return show_panel(this);">SMTP Relays</a></li>
-                <li class="divider"></li>
-                <li class="dropdown-header">Advanced Pages</li>
+                <li class="dropdown-item"><a href="#system_backup" onclick="return show_panel(this);">Backup Status</a></li>
+                <li class="dropdown-item"><a href="#smtp_relays" onclick="return show_panel(this);">SMTP Relays</a></li>
+              </ul>
+            </li>
+            <li class="btn dropdown">
+                <a style="color: black;" href="#" class="dropdown-toggle" data-toggle="dropdown">Advanced <b class="caret"></b></a>
+                <ul class="dropdown-menu">
                 <li class="dropdown-item"><a href="#custom_dns" onclick="return show_panel(this);">Custom DNS</a></li>
                 <li class="dropdown-item"><a href="#external_dns" onclick="return show_panel(this);">External DNS</a></li>
+                <li class="dropdown-item"><a href="#pgp_keyring" onclick="return show_panel(this);">PGP Keyring Management</a></li>
                 <li class="dropdown-item"><a href="/admin/munin" target="_blank">Munin Monitoring</a></li>
-              </ul>
+                </ul>
             </li>
             <li class="btn dropdown">
               <a style="color: black;" href="#" class="dropdown-toggle" data-toggle="dropdown">Mail &amp; Users <b class="caret"></b></a>
@@ -559,6 +134,10 @@
 
       <div id="panel_custom_dns" class="admin_panel">
       {% include "custom-dns.html" %}
+	  </div>
+
+      <div id="panel_pgp_keyring" class="admin_panel">
+      {% include "pgp-keyring.html" %}
       </div>
 
       <div id="panel_mfa" class="admin_panel">
@@ -837,5 +416,4 @@
 
         </script>
     </body>
->>>>>>> 2f50c5e6
 </html>