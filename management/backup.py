#!/usr/local/lib/mailinabox/env/bin/python

# This script performs a backup of all user data:
# 1) System services are stopped.
# 2) STORAGE_ROOT/backup/before-backup is executed if it exists.
# 3) An incremental encrypted backup is made using duplicity.
# 4) The stopped services are restarted.
# 5) STORAGE_ROOT/backup/after-backup is executed if it exists.

import os
import os.path
import shutil
import glob
import re
import datetime
import sys
import dateutil.parser
import dateutil.relativedelta
import dateutil.tz
import rtyaml
from exclusiveprocess import Lock, CannotAcquireLock

<<<<<<< HEAD
from utils import load_environment, shell, wait_for_service, fix_boto, get_php_version, get_os_code


def rsync_ssh_options(port=22, direct=False):
	# Just in case we pass a string
	try:
		port = int(port)
	except Exception:
		port = 22

	if direct:
		return f"/usr/bin/ssh -oStrictHostKeyChecking=no -oBatchMode=yes -p {port} -i /root/.ssh/id_rsa_miab"
	else:
		return [
			f"--ssh-options= -i /root/.ssh/id_rsa_miab -p {port}",
			f"--rsync-options= -e \"/usr/bin/ssh -oStrictHostKeyChecking=no -oBatchMode=yes -p {port} -i /root/.ssh/id_rsa_miab\"",
		]

=======
from utils import load_environment, shell, wait_for_service
>>>>>>> ddf8e857

def backup_status(env):
	# If backups are disabled, return no status.
	config = get_backup_config(env)
	if config["target"] == "off":
		return {}

	# Query duplicity to get a list of all full and incremental
	# backups available.

	backups = {}
	now = datetime.datetime.now(dateutil.tz.tzlocal())
	backup_root = os.path.join(env["STORAGE_ROOT"], 'backup')
	backup_cache_dir = os.path.join(backup_root, 'cache')

	def reldate(date, ref, clip):
		if ref < date:
			return clip
		rd = dateutil.relativedelta.relativedelta(ref, date)
		if rd.years > 1:
			return "%d years, %d months" % (rd.years, rd.months)
		if rd.years == 1:
			return "%d year, %d months" % (rd.years, rd.months)
		if rd.months > 1:
			return "%d months, %d days" % (rd.months, rd.days)
		if rd.months == 1:
			return "%d month, %d days" % (rd.months, rd.days)
		if rd.days >= 7:
			return "%d days" % rd.days
		if rd.days > 1:
			return "%d days, %d hours" % (rd.days, rd.hours)
		if rd.days == 1:
			return "%d day, %d hours" % (rd.days, rd.hours)
		return "%d hours, %d minutes" % (rd.hours, rd.minutes)

	# Get duplicity collection status and parse for a list of backups.
	def parse_line(line):
		keys = line.strip().split()
		date = dateutil.parser.parse(keys[1]).astimezone(dateutil.tz.tzlocal())
		return {
			"date": keys[1],
			"date_str": date.strftime("%Y-%m-%d %X") + " " + now.tzname(),
			"date_delta": reldate(date, now, "the future?"),
			"full": keys[0] == "full",
			"size": 0,  # collection-status doesn't give us the size
			# number of archive volumes for this backup (not really helpful)
			"volumes": int(keys[2]),
		}

<<<<<<< HEAD
	code, collection_status = shell(
		'check_output',
		[
			"/usr/bin/duplicity",
			"collection-status",
			"--archive-dir",
			backup_cache_dir,
			"--gpg-options",
			"--cipher-algo=AES256",
			"--log-fd",
			"1",
			config["target"],
		] + rsync_ssh_options(port=config["target_rsync_port"]),
		get_env(env),
=======
	code, collection_status = shell('check_output', [
		"/usr/bin/duplicity",
		"collection-status",
		"--archive-dir", backup_cache_dir,
		"--gpg-options", "--cipher-algo=AES256",
		"--log-fd", "1",
		get_duplicity_target_url(config),
		] + get_duplicity_additional_args(env),
		get_duplicity_env_vars(env),
>>>>>>> ddf8e857
		trap=True)
	if code != 0:
		# Command failed. This is likely due to an improperly configured remote
		# destination for the backups or the last backup job terminated unexpectedly.
		raise Exception("Something is wrong with the backup: " +
						collection_status)
	for line in collection_status.split('\n'):
		if line.startswith(" full") or line.startswith(" inc"):
			backup = parse_line(line)
			backups[backup["date"]] = backup

	# Look at the target directly to get the sizes of each of the backups. There is more than one file per backup.
	# Starting with duplicity in Ubuntu 18.04, "signatures" files have dates in their
	# filenames that are a few seconds off the backup date and so don't line up
	# with the list of backups we have. Track unmatched files so we know how much other
	# space is used for those.
	unmatched_file_size = 0
	for fn, size in list_target_files(config):
		m = re.match(
			r"duplicity-(full|full-signatures|(inc|new-signatures)\.(?P<incbase>\d+T\d+Z)\.to)\.(?P<date>\d+T\d+Z)\.",
			fn)
		if not m:
			continue  # not a part of a current backup chain
		key = m.group("date")
		if key in backups:
			backups[key]["size"] += size
		else:
			unmatched_file_size += size

	# Ensure the rows are sorted reverse chronologically.
	# This is relied on by should_force_full() and the next step.
	backups = sorted(backups.values(), key=lambda b: b["date"], reverse=True)

	# Get the average size of incremental backups, the size of the
	# most recent full backup, and the date of the most recent
	# backup and the most recent full backup.
	incremental_count = 0
	incremental_size = 0
	first_date = None
	first_full_size = None
	first_full_date = None
	for bak in backups:
		if first_date is None:
			first_date = dateutil.parser.parse(bak["date"])
		if bak["full"]:
			first_full_size = bak["size"]
			first_full_date = dateutil.parser.parse(bak["date"])
			break
		incremental_count += 1
		incremental_size += bak["size"]

	# When will the most recent backup be deleted? It won't be deleted if the next
	# backup is incremental, because the increments rely on all past increments.
	# So first guess how many more incremental backups will occur until the next
	# full backup. That full backup frees up this one to be deleted. But, the backup
	# must also be at least min_age_in_days old too.
	deleted_in = None
	if incremental_count > 0 and incremental_size > 0 and first_full_size is not None:
		# How many days until the next incremental backup? First, the part of
		# the algorithm based on increment sizes:
		est_days_to_next_full = (.5 * first_full_size - incremental_size) / (
			incremental_size / incremental_count)
		est_time_of_next_full = first_date + \
						datetime.timedelta(days=est_days_to_next_full)

		# ...And then the part of the algorithm based on full backup age:
		est_time_of_next_full = min(
			est_time_of_next_full, first_full_date +
			datetime.timedelta(days=config["min_age_in_days"] * 10 + 1))

		# It still can't be deleted until it's old enough.
		est_deleted_on = max(
			est_time_of_next_full,
			first_date + datetime.timedelta(days=config["min_age_in_days"]))

		deleted_in = "approx. %d days" % round(
			(est_deleted_on - now).total_seconds() / 60 / 60 / 24 + .5)

	# When will a backup be deleted? Set the deleted_in field of each backup.
	saw_full = False
	for bak in backups:
		if deleted_in:
			# The most recent increment in a chain and all of the previous backups
			# it relies on are deleted at the same time.
			bak["deleted_in"] = deleted_in
		if bak["full"]:
			# Reset when we get to a full backup. A new chain start *next*.
			saw_full = True
			deleted_in = None
		elif saw_full and not deleted_in:
			# We're now on backups prior to the most recent full backup. These are
			# free to be deleted as soon as they are min_age_in_days old.
			deleted_in = reldate(
				now,
				dateutil.parser.parse(bak["date"]) +
				datetime.timedelta(days=config["min_age_in_days"]),
				"on next daily backup")
			bak["deleted_in"] = deleted_in

	return {
		"backups": backups,
		"unmatched_file_size": unmatched_file_size,
	}


def should_force_full(config, env):
	# Force a full backup when the total size of the increments
	# since the last full backup is greater than half the size
	# of that full backup.
	inc_size = 0
	for bak in backup_status(env)["backups"]:
		if not bak["full"]:
			# Scan through the incremental backups cumulating
			# size...
			inc_size += bak["size"]
		else:
			# ...until we reach the most recent full backup.
			# Return if we should to a full backup, which is based
			# on the size of the increments relative to the full
			# backup, as well as the age of the full backup.
			if inc_size > .5 * bak["size"]:
				return True
			if dateutil.parser.parse(bak["date"]) + datetime.timedelta(
				days=config["min_age_in_days"] * 10 +
				1) < datetime.datetime.now(dateutil.tz.tzlocal()):
				return True
			return False
	else:
		# If we got here there are no (full) backups, so make one.
		# (I love for/else blocks. Here it's just to show off.)
		return True


def get_passphrase(env):
	# Get the encryption passphrase. secret_key.txt is 2048 random
	# bits base64-encoded and with line breaks every 65 characters.
	# gpg will only take the first line of text, so sanity check that
	# that line is long enough to be a reasonable passphrase. It
	# only needs to be 43 base64-characters to match AES256's key
	# length of 32 bytes.
	backup_root = os.path.join(env["STORAGE_ROOT"], 'backup')
	with open(os.path.join(backup_root, 'secret_key.txt')) as f:
		passphrase = f.readline().strip()
	if len(passphrase) < 43:
		raise Exception("secret_key.txt's first line is too short!")

	return passphrase

<<<<<<< HEAD

def get_env(env):
=======
def get_duplicity_target_url(config):
	target = config["target"]

	if get_target_type(config) == "s3":
		from urllib.parse import urlsplit, urlunsplit
		target = list(urlsplit(target))

		# Although we store the S3 hostname in the target URL,
		# duplicity no longer accepts it in the target URL. The hostname in
		# the target URL must be the bucket name. The hostname is passed
		# via get_duplicity_additional_args. Move the first part of the
		# path (the bucket name) into the hostname URL component, and leave
		# the rest for the path.
		target[1], target[2] = target[2].lstrip('/').split('/', 1)

		target = urlunsplit(target)

	return target

def get_duplicity_additional_args(env):
	config = get_backup_config(env)

	if get_target_type(config) == 'rsync':
		return [
			"--ssh-options= -i /root/.ssh/id_rsa_miab",
			"--rsync-options= -e \"/usr/bin/ssh -oStrictHostKeyChecking=no -oBatchMode=yes -p 22 -i /root/.ssh/id_rsa_miab\"",
		]
	elif get_target_type(config) == 's3':
		# See note about hostname in get_duplicity_target_url.
		from urllib.parse import urlsplit, urlunsplit
		target = urlsplit(config["target"])
		endpoint_url = urlunsplit(("https", target.netloc, '', '', ''))
		return ["--s3-endpoint-url",  endpoint_url]

	return []

def get_duplicity_env_vars(env):
>>>>>>> ddf8e857
	config = get_backup_config(env)

	env = {"PASSPHRASE": get_passphrase(env)}

	if get_target_type(config) == 's3':
		env["AWS_ACCESS_KEY_ID"] = config["target_user"]
		env["AWS_SECRET_ACCESS_KEY"] = config["target_pass"]

	return env


def get_target_type(config):
	protocol = config["target"].split(":")[0]
	return protocol


def perform_backup(full_backup, user_initiated=False):
	env = load_environment()
	php_fpm = f"php{get_php_version()}-fpm"

	# Create an global exclusive lock so that the backup script
	# cannot be run more than one.
	lock = Lock(name="mailinabox_backup_daemon", die=(not user_initiated))
	if user_initiated:
		# God forgive me for what I'm about to do
		try:
			lock._acquire()
		except CannotAcquireLock:
			return "Another backup is already being done!"
	else:
		lock.forever()

	config = get_backup_config(env)
	backup_root = os.path.join(env["STORAGE_ROOT"], 'backup')
	backup_cache_dir = os.path.join(backup_root, 'cache')
	backup_dir = os.path.join(backup_root, 'encrypted')

	# Are backups disabled?
	if config["target"] == "off":
		return

	# On the first run, always do a full backup. Incremental
	# will fail. Otherwise do a full backup when the size of
	# the increments since the most recent full backup are
	# large.
	try:
		full_backup = full_backup or should_force_full(config, env)
	except Exception as e:
		# This was the first call to duplicity, and there might
		# be an error already.
		print(e)
		sys.exit(1)

	# Stop services.
	def service_command(service, command, quit=None):
		# Execute silently, but if there is an error then display the output & exit.
		code, ret = shell('check_output',
						["/usr/sbin/service", service, command],
						capture_stderr=True,
						trap=True)
		if code != 0:
			print(ret)
			if quit:
				sys.exit(code)

<<<<<<< HEAD
	service_command(php_fpm, "stop", quit=True)
=======
	service_command("php8.0-fpm", "stop", quit=True)
>>>>>>> ddf8e857
	service_command("postfix", "stop", quit=True)
	service_command("dovecot", "stop", quit=True)
	service_command("postgrey", "stop", quit=True)

	# Execute a pre-backup script that copies files outside the homedir.
	# Run as the STORAGE_USER user, not as root. Pass our settings in
	# environment variables so the script has access to STORAGE_ROOT.
	pre_script = os.path.join(backup_root, 'before-backup')
	if os.path.exists(pre_script):
		shell('check_call',
			['su', env['STORAGE_USER'], '-c', pre_script, config["target"]],
			env=env)

	# Run a backup of STORAGE_ROOT (but excluding the backups themselves!).
	# --allow-source-mismatch is needed in case the box's hostname is changed
	# after the first backup. See #396.
	try:
		shell('check_call', [
<<<<<<< HEAD
			"/usr/bin/duplicity", "full" if full_backup else "incr",
			"--verbosity", "warning", "--no-print-statistics", "--archive-dir",
			backup_cache_dir, "--exclude", backup_root, "--volsize", "250",
			"--gpg-options", "--cipher-algo=AES256", env["STORAGE_ROOT"],
			config["target"], "--allow-source-mismatch"
		] + rsync_ssh_options(port=config["target_rsync_port"]), get_env(env))
=======
			"/usr/bin/duplicity",
			"full" if full_backup else "incr",
			"--verbosity", "warning", "--no-print-statistics",
			"--archive-dir", backup_cache_dir,
			"--exclude", backup_root,
			"--volsize", "250",
			"--gpg-options", "--cipher-algo=AES256",
			env["STORAGE_ROOT"],
			get_duplicity_target_url(config),
			"--allow-source-mismatch"
			] + get_duplicity_additional_args(env),
			get_duplicity_env_vars(env))
>>>>>>> ddf8e857
	finally:
		# Start services again.
		service_command("postgrey", "start", quit=False)
		service_command("dovecot", "start", quit=False)
		service_command("postfix", "start", quit=False)
<<<<<<< HEAD
		service_command(php_fpm, "start", quit=False)
=======
		service_command("php8.0-fpm", "start", quit=False)
>>>>>>> ddf8e857

	# Remove old backups. This deletes all backup data no longer needed
	# from more than 3 days ago.
	shell('check_call', [
<<<<<<< HEAD
		"/usr/bin/duplicity", "remove-older-than",
		"%dD" % config["min_age_in_days"], "--verbosity", "error",
		"--archive-dir", backup_cache_dir, "--force", config["target"]
	] + rsync_ssh_options(port=config["target_rsync_port"]), get_env(env))
=======
		"/usr/bin/duplicity",
		"remove-older-than",
		"%dD" % config["min_age_in_days"],
		"--verbosity", "error",
		"--archive-dir", backup_cache_dir,
		"--force",
		get_duplicity_target_url(config)
		] + get_duplicity_additional_args(env),
		get_duplicity_env_vars(env))
>>>>>>> ddf8e857

	# From duplicity's manual:
	# "This should only be necessary after a duplicity session fails or is
	# aborted prematurely."
	# That may be unlikely here but we may as well ensure we tidy up if
	# that does happen - it might just have been a poorly timed reboot.
	shell('check_call', [
<<<<<<< HEAD
		"/usr/bin/duplicity", "cleanup", "--verbosity", "error",
		"--archive-dir", backup_cache_dir, "--force", config["target"]
	] + rsync_ssh_options(port=config["target_rsync_port"]), get_env(env))
=======
		"/usr/bin/duplicity",
		"cleanup",
		"--verbosity", "error",
		"--archive-dir", backup_cache_dir,
		"--force",
		get_duplicity_target_url(config)
		] + get_duplicity_additional_args(env),
		get_duplicity_env_vars(env))
>>>>>>> ddf8e857

	# Change ownership of backups to the user-data user, so that the after-bcakup
	# script can access them.
	if get_target_type(config) == 'file':
		shell('check_call',
			["/bin/chown", "-R", env["STORAGE_USER"], backup_dir])

	# Execute a post-backup script that does the copying to a remote server.
	# Run as the STORAGE_USER user, not as root. Pass our settings in
	# environment variables so the script has access to STORAGE_ROOT.
	post_script = os.path.join(backup_root, 'after-backup')
	if os.path.exists(post_script):
		shell('check_call',
			['su', env['STORAGE_USER'], '-c', post_script, config["target"]],
			env=env)

	# Our nightly cron job executes system status checks immediately after this
	# backup. Since it checks that dovecot and postfix are running, block for a
	# bit (maximum of 10 seconds each) to give each a chance to finish restarting
	# before the status checks might catch them down. See #381.
	if user_initiated:
		# God forgive me for what I'm about to do
		lock._release()
		# We don't need to wait for the services to be up in this case
	else:
		wait_for_service(25, True, env, 10)
		wait_for_service(993, True, env, 10)


def run_duplicity_verification():
	env = load_environment()
	backup_root = os.path.join(env["STORAGE_ROOT"], 'backup')
	config = get_backup_config(env)
	backup_cache_dir = os.path.join(backup_root, 'cache')

	shell('check_call', [
		"/usr/bin/duplicity",
		"--verbosity",
		"info",
		"verify",
		"--compare-data",
<<<<<<< HEAD
		"--archive-dir",
		backup_cache_dir,
		"--exclude",
		backup_root,
		config["target"],
		env["STORAGE_ROOT"],
	] + rsync_ssh_options(port=config["target_rsync_port"]), get_env(env))

=======
		"--archive-dir", backup_cache_dir,
		"--exclude", backup_root,
		get_duplicity_target_url(config),
		env["STORAGE_ROOT"],
	] + get_duplicity_additional_args(env), get_duplicity_env_vars(env))
>>>>>>> ddf8e857

def run_duplicity_restore(args):
	env = load_environment()
	config = get_backup_config(env)
	backup_cache_dir = os.path.join(env["STORAGE_ROOT"], 'backup', 'cache')
	shell('check_call', [
		"/usr/bin/duplicity",
		"restore",
<<<<<<< HEAD
		"--archive-dir",
		backup_cache_dir,
		config["target"],
	] + rsync_ssh_options(port=config["target_rsync_port"]) + args,
		get_env(env))

=======
		"--archive-dir", backup_cache_dir,
		get_duplicity_target_url(config),
		] + get_duplicity_additional_args(env) + args,
	get_duplicity_env_vars(env))
>>>>>>> ddf8e857

def list_target_files(config):
	import urllib.parse
	try:
		target = urllib.parse.urlparse(config["target"])
	except ValueError:
		return "invalid target"

	if target.scheme == "file":
		return [(fn, os.path.getsize(os.path.join(target.path, fn)))
				for fn in os.listdir(target.path)]

	elif target.scheme == "rsync":
		rsync_fn_size_re = re.compile(r'.*    ([^ ]*) [^ ]* [^ ]* (.*)')
		rsync_target = '{host}:{path}'

		target_path = target.path
		if not target_path.endswith('/'):
			target_path = target_path + '/'
		if target_path.startswith('/'):
			target_path = target_path[1:]

		rsync_command = [
			'rsync', '-e',
			rsync_ssh_options(config["target_rsync_port"], direct=True),
			'--list-only', '-r',
			rsync_target.format(host=target.netloc, path=target_path)
		]

		code, listing = shell('check_output',
							rsync_command,
							trap=True,
							capture_stderr=True)
		if code == 0:
			ret = []
			for l in listing.split('\n'):
				match = rsync_fn_size_re.match(l)
				if match:
					ret.append((match.groups()[1],
								int(match.groups()[0].replace(',', ''))))
			return ret
		else:
			if 'Permission denied (publickey).' in listing:
				reason = "Invalid user or check you correctly copied the SSH key."
			elif 'No such file or directory' in listing:
				reason = "Provided path {} is invalid.".format(target_path)
			elif 'Network is unreachable' in listing:
				reason = "The IP address {} is unreachable.".format(
					target.hostname)
			elif 'Could not resolve hostname' in listing:
				reason = "The hostname {} cannot be resolved.".format(
					target.hostname)
			else:
				reason = "Unknown error. " \
											"Please check running 'management/backup.py --verify' " \
											"from mailinabox sources to debug the issue."
			raise ValueError(
				"Connection to rsync host failed: {}".format(reason))

	elif target.scheme == "s3":
<<<<<<< HEAD
		# match to a Region
		fix_boto()  # must call prior to importing boto
		import boto.s3
		from boto.exception import BotoServerError
		custom_region = False
		for region in boto.s3.regions():
			if region.endpoint == target.hostname:
				break
		else:
			# If region is not found this is a custom region
			custom_region = True

		bucket = target.path[1:].split('/')[0]
		path = '/'.join(target.path[1:].split('/')[1:]) + '/'

		# Create a custom region with custom endpoint
		if custom_region:
			from boto.s3.connection import S3Connection
			region = boto.s3.S3RegionInfo(name=bucket,
										endpoint=target.hostname,
										connection_cls=S3Connection)

=======
		import boto3.s3
		from botocore.exceptions import ClientError
		
		# separate bucket from path in target
		bucket = target.path[1:].split('/')[0]
		path = '/'.join(target.path[1:].split('/')[1:]) + '/'

>>>>>>> ddf8e857
		# If no prefix is specified, set the path to '', otherwise boto won't list the files
		if path == '/':
			path = ''

		if bucket == "":
			raise ValueError("Enter an S3 bucket name.")

		# connect to the region & bucket
		try:
<<<<<<< HEAD
			conn = region.connect(aws_access_key_id=config["target_user"],
								aws_secret_access_key=config["target_pass"])
			bucket = conn.get_bucket(bucket)
		except BotoServerError as e:
			if e.status == 403:
				raise ValueError("Invalid S3 access key or secret access key.")
			elif e.status == 404:
				raise ValueError("Invalid S3 bucket name.")
			elif e.status == 301:
				raise ValueError("Incorrect region for this bucket.")
			raise ValueError(e.reason)

		return [(key.name[len(path):], key.size)
				for key in bucket.list(prefix=path)]
=======
			s3 = boto3.client('s3', \
				endpoint_url=f'https://{target.hostname}', \
				aws_access_key_id=config['target_user'], \
				aws_secret_access_key=config['target_pass'])
			bucket_objects = s3.list_objects_v2(Bucket=bucket, Prefix=path)['Contents']
			backup_list = [(key['Key'][len(path):], key['Size']) for key in bucket_objects]
		except ClientError as e:
			raise ValueError(e)
		return backup_list
>>>>>>> ddf8e857
	elif target.scheme == 'b2':
		InMemoryAccountInfo = None
		B2Api = None
		NonExistentBucket = None

		from b2sdk.v1 import InMemoryAccountInfo, B2Api
		from b2sdk.v1.exception import NonExistentBucket

		info = InMemoryAccountInfo()
		b2_api = B2Api(info)

		# Extract information from target
		b2_application_keyid = target.netloc[:target.netloc.index(':')]
		b2_application_key = target.netloc[target.netloc.index(':') +
										1:target.netloc.index('@')]
		b2_bucket = target.netloc[target.netloc.index('@') + 1:]

		try:
			b2_api.authorize_account("production", b2_application_keyid,
									b2_application_key)
			bucket = b2_api.get_bucket_by_name(b2_bucket)
		except NonExistentBucket as e:
			raise ValueError(
				"B2 Bucket does not exist. Please double check your information!"
			)
		return [(key.file_name, key.size) for key, _ in bucket.ls()]

	else:
		raise ValueError(config["target"])


def backup_set_custom(env, target, target_user, target_pass, target_rsync_port,
					min_age):
	config = get_backup_config(env, for_save=True)

	# min_age must be an int
	if isinstance(min_age, str):
		min_age = int(min_age)

	if isinstance(target_rsync_port, str):
		try:
			target_rsync_port = int(target_rsync_port)
		except:
			target_rsync_port = 22

	config["target"] = target
	config["target_user"] = target_user
	config["target_pass"] = target_pass
	config["target_rsync_port"] = target_rsync_port
	config["min_age_in_days"] = min_age

	# Validate.
	try:
		if config["target"] not in ("off", "local"):
			# these aren't supported by the following function, which expects a full url in the target key,
			# which is what is there except when loading the config prior to saving
			list_target_files(config)
	except ValueError as e:
		return str(e)

	write_backup_config(env, config)

	return "OK"


def get_backup_config(env, for_save=False, for_ui=False):
	backup_root = os.path.join(env["STORAGE_ROOT"], 'backup')

	# Defaults.
	config = {"min_age_in_days": 3, "target": "local", "target_rsync_port": 22}

	# Merge in anything written to custom.yaml.
	try:
		custom_config = rtyaml.load(
			open(os.path.join(backup_root, 'custom.yaml')))
		if not isinstance(custom_config, dict):
			raise ValueError()  # caught below
		config.update(custom_config)
	except:
		pass

	# When updating config.yaml, don't do any further processing on what we find.
	if for_save:
		return config

	# When passing this back to the admin to show the current settings, do not include
	# authentication details. The user will have to re-enter it.
	if for_ui:
		for field in ("target_user", "target_pass"):
			if field in config:
				del config[field]

	# helper fields for the admin
	config["file_target_directory"] = os.path.join(backup_root, 'encrypted')
	config["enc_pw_file"] = os.path.join(backup_root, 'secret_key.txt')
	if config["target"] == "local":
		# Expand to the full URL.
		config["target"] = "file://" + config["file_target_directory"]
	ssh_pub_key = os.path.join('/root', '.ssh', 'id_rsa_miab.pub')
	if os.path.exists(ssh_pub_key):
		config["ssh_pub_key"] = open(ssh_pub_key, 'r').read()

	return config


def write_backup_config(env, newconfig):
	backup_root = os.path.join(env["STORAGE_ROOT"], 'backup')
	with open(os.path.join(backup_root, 'custom.yaml'), "w") as f:
		f.write(rtyaml.dump(newconfig))


if __name__ == "__main__":
	import sys
	if sys.argv[-1] == "--verify":
		# Run duplicity's verification command to check a) the backup files
		# are readable, and b) report if they are up to date.
		run_duplicity_verification()

	elif sys.argv[-1] == "--list":
		# List the saved backup files.
		for fn, size in list_target_files(get_backup_config(
			load_environment())):
			print("{}\t{}".format(fn, size))

	elif sys.argv[-1] == "--status":
		# Show backup status.
		ret = backup_status(load_environment())
		print(rtyaml.dump(ret["backups"]))
		print("Storage for unmatched files:", ret["unmatched_file_size"])

	elif len(sys.argv) >= 2 and sys.argv[1] == "--restore":
		# Run duplicity restore. Rest of command line passed as arguments
		# to duplicity. The restore path should be specified.
		run_duplicity_restore(sys.argv[2:])

	else:
		# Perform a backup. Add --full to force a full backup rather than
		# possibly performing an incremental backup.
		full_backup = "--full" in sys.argv
		perform_backup(full_backup)<|MERGE_RESOLUTION|>--- conflicted
+++ resolved
@@ -20,28 +20,7 @@
 import rtyaml
 from exclusiveprocess import Lock, CannotAcquireLock
 
-<<<<<<< HEAD
-from utils import load_environment, shell, wait_for_service, fix_boto, get_php_version, get_os_code
-
-
-def rsync_ssh_options(port=22, direct=False):
-	# Just in case we pass a string
-	try:
-		port = int(port)
-	except Exception:
-		port = 22
-
-	if direct:
-		return f"/usr/bin/ssh -oStrictHostKeyChecking=no -oBatchMode=yes -p {port} -i /root/.ssh/id_rsa_miab"
-	else:
-		return [
-			f"--ssh-options= -i /root/.ssh/id_rsa_miab -p {port}",
-			f"--rsync-options= -e \"/usr/bin/ssh -oStrictHostKeyChecking=no -oBatchMode=yes -p {port} -i /root/.ssh/id_rsa_miab\"",
-		]
-
-=======
-from utils import load_environment, shell, wait_for_service
->>>>>>> ddf8e857
+from utils import load_environment, shell, wait_for_service, get_php_version
 
 def backup_status(env):
 	# If backups are disabled, return no status.
@@ -91,22 +70,6 @@
 			"volumes": int(keys[2]),
 		}
 
-<<<<<<< HEAD
-	code, collection_status = shell(
-		'check_output',
-		[
-			"/usr/bin/duplicity",
-			"collection-status",
-			"--archive-dir",
-			backup_cache_dir,
-			"--gpg-options",
-			"--cipher-algo=AES256",
-			"--log-fd",
-			"1",
-			config["target"],
-		] + rsync_ssh_options(port=config["target_rsync_port"]),
-		get_env(env),
-=======
 	code, collection_status = shell('check_output', [
 		"/usr/bin/duplicity",
 		"collection-status",
@@ -116,7 +79,6 @@
 		get_duplicity_target_url(config),
 		] + get_duplicity_additional_args(env),
 		get_duplicity_env_vars(env),
->>>>>>> ddf8e857
 		trap=True)
 	if code != 0:
 		# Command failed. This is likely due to an improperly configured remote
@@ -265,10 +227,6 @@
 
 	return passphrase
 
-<<<<<<< HEAD
-
-def get_env(env):
-=======
 def get_duplicity_target_url(config):
 	target = config["target"]
 
@@ -290,11 +248,17 @@
 
 def get_duplicity_additional_args(env):
 	config = get_backup_config(env)
+	port = 0
+
+	try:
+		port = int(config["target_rsync_port"])
+	except Exception:
+		port = 22
 
 	if get_target_type(config) == 'rsync':
 		return [
-			"--ssh-options= -i /root/.ssh/id_rsa_miab",
-			"--rsync-options= -e \"/usr/bin/ssh -oStrictHostKeyChecking=no -oBatchMode=yes -p 22 -i /root/.ssh/id_rsa_miab\"",
+			f"--ssh-options= -i /root/.ssh/id_rsa_miab -p {port}",
+			f"--rsync-options= -e \"/usr/bin/ssh -oStrictHostKeyChecking=no -oBatchMode=yes -p {port} -i /root/.ssh/id_rsa_miab\"",
 		]
 	elif get_target_type(config) == 's3':
 		# See note about hostname in get_duplicity_target_url.
@@ -306,7 +270,6 @@
 	return []
 
 def get_duplicity_env_vars(env):
->>>>>>> ddf8e857
 	config = get_backup_config(env)
 
 	env = {"PASSPHRASE": get_passphrase(env)}
@@ -372,11 +335,7 @@
 			if quit:
 				sys.exit(code)
 
-<<<<<<< HEAD
 	service_command(php_fpm, "stop", quit=True)
-=======
-	service_command("php8.0-fpm", "stop", quit=True)
->>>>>>> ddf8e857
 	service_command("postfix", "stop", quit=True)
 	service_command("dovecot", "stop", quit=True)
 	service_command("postgrey", "stop", quit=True)
@@ -395,14 +354,6 @@
 	# after the first backup. See #396.
 	try:
 		shell('check_call', [
-<<<<<<< HEAD
-			"/usr/bin/duplicity", "full" if full_backup else "incr",
-			"--verbosity", "warning", "--no-print-statistics", "--archive-dir",
-			backup_cache_dir, "--exclude", backup_root, "--volsize", "250",
-			"--gpg-options", "--cipher-algo=AES256", env["STORAGE_ROOT"],
-			config["target"], "--allow-source-mismatch"
-		] + rsync_ssh_options(port=config["target_rsync_port"]), get_env(env))
-=======
 			"/usr/bin/duplicity",
 			"full" if full_backup else "incr",
 			"--verbosity", "warning", "--no-print-statistics",
@@ -415,27 +366,16 @@
 			"--allow-source-mismatch"
 			] + get_duplicity_additional_args(env),
 			get_duplicity_env_vars(env))
->>>>>>> ddf8e857
 	finally:
 		# Start services again.
 		service_command("postgrey", "start", quit=False)
 		service_command("dovecot", "start", quit=False)
 		service_command("postfix", "start", quit=False)
-<<<<<<< HEAD
 		service_command(php_fpm, "start", quit=False)
-=======
-		service_command("php8.0-fpm", "start", quit=False)
->>>>>>> ddf8e857
 
 	# Remove old backups. This deletes all backup data no longer needed
 	# from more than 3 days ago.
 	shell('check_call', [
-<<<<<<< HEAD
-		"/usr/bin/duplicity", "remove-older-than",
-		"%dD" % config["min_age_in_days"], "--verbosity", "error",
-		"--archive-dir", backup_cache_dir, "--force", config["target"]
-	] + rsync_ssh_options(port=config["target_rsync_port"]), get_env(env))
-=======
 		"/usr/bin/duplicity",
 		"remove-older-than",
 		"%dD" % config["min_age_in_days"],
@@ -445,7 +385,6 @@
 		get_duplicity_target_url(config)
 		] + get_duplicity_additional_args(env),
 		get_duplicity_env_vars(env))
->>>>>>> ddf8e857
 
 	# From duplicity's manual:
 	# "This should only be necessary after a duplicity session fails or is
@@ -453,11 +392,6 @@
 	# That may be unlikely here but we may as well ensure we tidy up if
 	# that does happen - it might just have been a poorly timed reboot.
 	shell('check_call', [
-<<<<<<< HEAD
-		"/usr/bin/duplicity", "cleanup", "--verbosity", "error",
-		"--archive-dir", backup_cache_dir, "--force", config["target"]
-	] + rsync_ssh_options(port=config["target_rsync_port"]), get_env(env))
-=======
 		"/usr/bin/duplicity",
 		"cleanup",
 		"--verbosity", "error",
@@ -466,7 +400,6 @@
 		get_duplicity_target_url(config)
 		] + get_duplicity_additional_args(env),
 		get_duplicity_env_vars(env))
->>>>>>> ddf8e857
 
 	# Change ownership of backups to the user-data user, so that the after-bcakup
 	# script can access them.
@@ -508,22 +441,11 @@
 		"info",
 		"verify",
 		"--compare-data",
-<<<<<<< HEAD
-		"--archive-dir",
-		backup_cache_dir,
-		"--exclude",
-		backup_root,
-		config["target"],
-		env["STORAGE_ROOT"],
-	] + rsync_ssh_options(port=config["target_rsync_port"]), get_env(env))
-
-=======
 		"--archive-dir", backup_cache_dir,
 		"--exclude", backup_root,
 		get_duplicity_target_url(config),
 		env["STORAGE_ROOT"],
 	] + get_duplicity_additional_args(env), get_duplicity_env_vars(env))
->>>>>>> ddf8e857
 
 def run_duplicity_restore(args):
 	env = load_environment()
@@ -532,19 +454,10 @@
 	shell('check_call', [
 		"/usr/bin/duplicity",
 		"restore",
-<<<<<<< HEAD
-		"--archive-dir",
-		backup_cache_dir,
-		config["target"],
-	] + rsync_ssh_options(port=config["target_rsync_port"]) + args,
-		get_env(env))
-
-=======
 		"--archive-dir", backup_cache_dir,
 		get_duplicity_target_url(config),
 		] + get_duplicity_additional_args(env) + args,
 	get_duplicity_env_vars(env))
->>>>>>> ddf8e857
 
 def list_target_files(config):
 	import urllib.parse
@@ -569,7 +482,7 @@
 
 		rsync_command = [
 			'rsync', '-e',
-			rsync_ssh_options(config["target_rsync_port"], direct=True),
+			f"/usr/bin/ssh -oStrictHostKeyChecking=no -oBatchMode=yes -p {int(config.get('target_rsync_port', 22))} -i /root/.ssh/id_rsa_miab",
 			'--list-only', '-r',
 			rsync_target.format(host=target.netloc, path=target_path)
 		]
@@ -605,38 +518,13 @@
 				"Connection to rsync host failed: {}".format(reason))
 
 	elif target.scheme == "s3":
-<<<<<<< HEAD
-		# match to a Region
-		fix_boto()  # must call prior to importing boto
-		import boto.s3
-		from boto.exception import BotoServerError
-		custom_region = False
-		for region in boto.s3.regions():
-			if region.endpoint == target.hostname:
-				break
-		else:
-			# If region is not found this is a custom region
-			custom_region = True
-
-		bucket = target.path[1:].split('/')[0]
-		path = '/'.join(target.path[1:].split('/')[1:]) + '/'
-
-		# Create a custom region with custom endpoint
-		if custom_region:
-			from boto.s3.connection import S3Connection
-			region = boto.s3.S3RegionInfo(name=bucket,
-										endpoint=target.hostname,
-										connection_cls=S3Connection)
-
-=======
 		import boto3.s3
 		from botocore.exceptions import ClientError
-		
+
 		# separate bucket from path in target
 		bucket = target.path[1:].split('/')[0]
 		path = '/'.join(target.path[1:].split('/')[1:]) + '/'
 
->>>>>>> ddf8e857
 		# If no prefix is specified, set the path to '', otherwise boto won't list the files
 		if path == '/':
 			path = ''
@@ -646,32 +534,15 @@
 
 		# connect to the region & bucket
 		try:
-<<<<<<< HEAD
-			conn = region.connect(aws_access_key_id=config["target_user"],
-								aws_secret_access_key=config["target_pass"])
-			bucket = conn.get_bucket(bucket)
-		except BotoServerError as e:
-			if e.status == 403:
-				raise ValueError("Invalid S3 access key or secret access key.")
-			elif e.status == 404:
-				raise ValueError("Invalid S3 bucket name.")
-			elif e.status == 301:
-				raise ValueError("Incorrect region for this bucket.")
-			raise ValueError(e.reason)
-
-		return [(key.name[len(path):], key.size)
-				for key in bucket.list(prefix=path)]
-=======
 			s3 = boto3.client('s3', \
 				endpoint_url=f'https://{target.hostname}', \
 				aws_access_key_id=config['target_user'], \
 				aws_secret_access_key=config['target_pass'])
-			bucket_objects = s3.list_objects_v2(Bucket=bucket, Prefix=path)['Contents']
+			bucket_objects = s3.list_objects_v2(Bucket=bucket, Prefix=path).get("Contents", [])
 			backup_list = [(key['Key'][len(path):], key['Size']) for key in bucket_objects]
 		except ClientError as e:
 			raise ValueError(e)
 		return backup_list
->>>>>>> ddf8e857
 	elif target.scheme == 'b2':
 		InMemoryAccountInfo = None
 		B2Api = None
@@ -703,8 +574,7 @@
 		raise ValueError(config["target"])
 
 
-def backup_set_custom(env, target, target_user, target_pass, target_rsync_port,
-					min_age):
+def backup_set_custom(env, target, target_user, target_pass, target_rsync_port, min_age):
 	config = get_backup_config(env, for_save=True)
 
 	# min_age must be an int
