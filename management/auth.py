import base64
import os
import os.path
import hmac
import json
import secrets
from datetime import timedelta

from expiringdict import ExpiringDict

import utils
from mailconfig import get_mail_password, get_mail_user_privileges
from mfa import get_hash_mfa_state, validate_auth_mfa

DEFAULT_KEY_PATH = '/var/lib/mailinabox/api.key'
DEFAULT_AUTH_REALM = 'Mail-in-a-Box Management Server'


class AuthService:

	def __init__(self):
		self.auth_realm = DEFAULT_AUTH_REALM
		self.key_path = DEFAULT_KEY_PATH
		self.max_session_duration = timedelta(days=2)

		self.init_system_api_key()
		self.sessions = ExpiringDict(
			max_len=64,
			max_age_seconds=self.max_session_duration.total_seconds())

	def init_system_api_key(self):
		"""Write an API key to a local file so local processes can use the API"""

<<<<<<< HEAD
		def create_file_with_mode(path, mode):
			# Based on answer by A-B-B: http://stackoverflow.com/a/15015748
			old_umask = os.umask(0)
			try:
				return os.fdopen(os.open(path, os.O_WRONLY | os.O_CREAT, mode),
								'w')
			finally:
				os.umask(old_umask)

		self.key = secrets.token_hex(32)

		os.makedirs(os.path.dirname(self.key_path), exist_ok=True)

		with create_file_with_mode(self.key_path, 0o640) as key_file:
			key_file.write(self.key + '\n')
=======
		with open(self.key_path, 'r') as file:
			self.key = file.read()
>>>>>>> ddf8e857

	def authenticate(self, request, env, login_only=False, logout=False):
		"""Test if the HTTP Authorization header's username matches the system key, a session key,
		or if the username/password passed in the header matches a local user.
		Returns a tuple of the user's email address and list of user privileges (e.g.
		('my@email', []) or ('my@email', ['admin']); raises a ValueError on login failure.
		If the user used the system API key, the user's email is returned as None since
		this key is not associated with a user."""

		def parse_http_authorization_basic(header):

			def decode(s):
				return base64.b64decode(s.encode('ascii')).decode('ascii')

			if " " not in header:
				return None, None
			scheme, credentials = header.split(maxsplit=1)
			if scheme != 'Basic':
				return None, None
			credentials = decode(credentials)
			if ":" not in credentials:
				return None, None
			username, password = credentials.split(':', maxsplit=1)
			return username, password

		username, password = parse_http_authorization_basic(
			request.headers.get('Authorization', ''))
		if username in (None, ""):
			raise ValueError("Authorization header invalid.")

		if username.strip() == "" and password.strip() == "":
			raise ValueError(
				"No email address, password, session key, or API key provided."
			)

		# If user passed the system API key, grant administrative privs. This key
		# is not associated with a user.
		if username == self.key and not login_only:
			return (None, ["admin"])

		# If the password corresponds with a session token for the user, grant access for that user.
		if self.get_session(username, password, "login",
							env) and not login_only:
			sessionid = password
			session = self.sessions[sessionid]
			if logout:
				# Clear the session.
				del self.sessions[sessionid]
			else:
				# Re-up the session so that it does not expire.
				self.sessions[sessionid] = session

		# If no password was given, but a username was given, we're missing some information.
		elif password.strip() == "":
			raise ValueError("Enter a password.")

		else:
			# The user is trying to log in with a username and a password
			# (and possibly a MFA token). On failure, an exception is raised.
			self.check_user_auth(username, password, request, env)

		# Get privileges for authorization. This call should never fail because by this
		# point we know the email address is a valid user --- unless the user has been
		# deleted after the session was granted. On error the call will return a tuple
		# of an error message and an HTTP status code.
		privs = get_mail_user_privileges(username, env)
		if isinstance(privs, tuple):
			raise ValueError(privs[0])

		# Return the authorization information.
		return (username, privs)

	def check_user_auth(self, email, pw, request, env):
		# Validate a user's login email address and password. If MFA is enabled,
		# check the MFA token in the X-Auth-Token header.
		#
		# On login failure, raises a ValueError with a login error message. On
		# success, nothing is returned.

		# Authenticate.
		try:
			# Get the hashed password of the user. Raise a ValueError if the
			# email address does not correspond to a user. But wrap it in the
			# same exception as if a password fails so we don't easily reveal
			# if an email address is valid.
			pw_hash = get_mail_password(email, env)

			# Use 'doveadm pw' to check credentials. doveadm will return
			# a non-zero exit status if the credentials are no good,
			# and check_call will raise an exception in that case.
			utils.shell('check_call', [
				"/usr/bin/doveadm",
				"pw",
				"-p",
				pw,
				"-t",
				pw_hash,
			])
		except:
			# Login failed.
			raise ValueError("Incorrect email address or password.")

		# If MFA is enabled, check that MFA passes.
		status, hints = validate_auth_mfa(email, request, env)
		if not status:
			# Login valid. Hints may have more info.
			raise ValueError(",".join(hints))

	def create_user_password_state_token(self, email, env):
		# Create a token that changes if the user's password or MFA options change
		# so that sessions become invalid if any of that information changes.
		msg = get_mail_password(email, env).encode("utf8")

		# Add to the message the current MFA state, which is a list of MFA information.
		# Turn it into a string stably.
		msg += b" " + json.dumps(get_hash_mfa_state(email, env),
								sort_keys=True).encode("utf8")

		# Make a HMAC using the system API key as a hash key.
		hash_key = self.key.encode('ascii')
		return hmac.new(hash_key, msg, digestmod="sha256").hexdigest()

	def create_session_key(self, username, env, type=None):
		# Create a new session.
		token = secrets.token_hex(32)
		self.sessions[token] = {
			"email": username,
			"password_token":
			self.create_user_password_state_token(username, env),
			"type": type,
		}
		return token

	def get_session(self, user_email, session_key, session_type, env):
		if session_key not in self.sessions:
			return None
		session = self.sessions[session_key]
		if session_type == "login" and session["email"] != user_email:
			return None
		if session["type"] != session_type:
			return None
		if session["password_token"] != self.create_user_password_state_token(
			session["email"], env):
			return None
		return session<|MERGE_RESOLUTION|>--- conflicted
+++ resolved
@@ -31,26 +31,8 @@
 	def init_system_api_key(self):
 		"""Write an API key to a local file so local processes can use the API"""
 
-<<<<<<< HEAD
-		def create_file_with_mode(path, mode):
-			# Based on answer by A-B-B: http://stackoverflow.com/a/15015748
-			old_umask = os.umask(0)
-			try:
-				return os.fdopen(os.open(path, os.O_WRONLY | os.O_CREAT, mode),
-								'w')
-			finally:
-				os.umask(old_umask)
-
-		self.key = secrets.token_hex(32)
-
-		os.makedirs(os.path.dirname(self.key_path), exist_ok=True)
-
-		with create_file_with_mode(self.key_path, 0o640) as key_file:
-			key_file.write(self.key + '\n')
-=======
 		with open(self.key_path, 'r') as file:
 			self.key = file.read()
->>>>>>> ddf8e857
 
 	def authenticate(self, request, env, login_only=False, logout=False):
 		"""Test if the HTTP Authorization header's username matches the system key, a session key,
