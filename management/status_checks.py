--- conflicted
+++ resolved
@@ -374,7 +374,6 @@
 			which may prevent recipients from receiving your email. See http://www.spamhaus.org/query/ip/%s."""
 			% (env['PUBLIC_IP'], zen, env['PUBLIC_IP']))
 
-<<<<<<< HEAD
 	# Check if a SMTP relay is set up. It's not strictly required, but on some providers
 	# it might be needed.
 	config = load_settings(env)
@@ -459,8 +458,6 @@
 		if not client.get("tls") is None and client["tls"].sock:
 			client["tls"].quit()
 
-=======
->>>>>>> 65861c68
 def run_domain_checks(rounded_time, env, output, pool, domains_to_check=None):
 	# Get the list of domains we handle mail for.
 	mail_domains = get_mail_domains(env)
@@ -772,16 +769,6 @@
 			#
 			# But it may not be preferred. Only algorithm 13 is preferred. Warn if any of the
 			# matched zones uses a different algorithm.
-<<<<<<< HEAD
-			if set(r[1] for r in matched_ds) == { '13' }: # all are alg 13
-				output.print_ok("DNSSEC 'DS' record is set correctly at registrar.")
-				return
-			elif '13' in set(r[1] for r in matched_ds): # some but not all are alg 13
-				output.print_ok("DNSSEC 'DS' record is set correctly at registrar. (Records using algorithm other than ECDSAP256SHA256 should be removed.)")
-				return
-			else: # no record uses alg 13
-				output.print_warning("DNSSEC 'DS' record set at registrar is valid but should be updated to ECDSAP256SHA256 (see below).")
-=======
 			if set(r[1] for r in matched_ds) == { '13' } and set(r[2] for r in matched_ds) <= { '2', '4' }: # all are alg 13 and digest type 2 or 4
 				output.print_ok("DNSSEC 'DS' record is set correctly at registrar.")
 				return
@@ -792,7 +779,6 @@
 				output.print_warning("""DNSSEC 'DS' record set at registrar is valid but should be updated to ECDSAP256SHA256 and SHA-256 (see below).
 				IMPORTANT: Do not delete existing DNSSEC 'DS' records for this domain until confirmation that the new DNSSEC 'DS' record
 				for this domain is valid.""")
->>>>>>> 65861c68
 		else:
 			if is_checking_primary:
 				output.print_error("""The DNSSEC 'DS' record for %s is incorrect. See further details below.""" % domain)
@@ -803,12 +789,8 @@
 
 	output.print_line("""Follow the instructions provided by your domain name registrar to set a DS record.
 		Registrars support different sorts of DS records. Use the first option that works:""")
-<<<<<<< HEAD
-	preferred_ds_order = [(7, 1), (7, 2), (8, 4), (13, 4), (8, 1), (8, 2), (13, 1), (13, 2)] # low to high
-=======
 	preferred_ds_order = [(7, 2), (8, 4), (13, 4), (8, 2), (13, 2)] # low to high, see https://github.com/mail-in-a-box/mailinabox/issues/1998
 
->>>>>>> 65861c68
 	def preferred_ds_order_func(ds_suggestion):
 		k = (int(ds_suggestion['alg']), int(ds_suggestion['digalg']))
 		if k in preferred_ds_order:
@@ -816,19 +798,12 @@
 		return -1 # index before first item
 	output.print_line("")
 	for i, ds_suggestion in enumerate(sorted(expected_ds_records.values(), key=preferred_ds_order_func, reverse=True)):
-<<<<<<< HEAD
-=======
 		if preferred_ds_order_func(ds_suggestion) == -1: continue # don't offer record types that the RFC says we must not offer
->>>>>>> 65861c68
 		output.print_line("")
 		output.print_line("Option " + str(i+1) + ":")
 		output.print_line("----------")
 		output.print_line("Key Tag: " + ds_suggestion['keytag'])
-<<<<<<< HEAD
-		output.print_line("Key Flags: KSK")
-=======
 		output.print_line("Key Flags: KSK (256)")
->>>>>>> 65861c68
 		output.print_line("Algorithm: %s / %s" % (ds_suggestion['alg'], ds_suggestion['alg_name']))
 		output.print_line("Digest Type: %s / %s" % (ds_suggestion['digalg'], ds_suggestion['digalg_name']))
 		output.print_line("Digest: " + ds_suggestion['digest'])
