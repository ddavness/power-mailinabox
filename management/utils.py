--- conflicted
+++ resolved
@@ -13,15 +13,6 @@
 
 
 def load_env_vars_from_file(fn):
-<<<<<<< HEAD
-	# Load settings from a KEY=VALUE file.
-	import collections
-	env = collections.OrderedDict()
-	for line in open(fn):
-		env.setdefault(*line.strip().split("=", 1))
-	return env
-
-=======
     # Load settings from a KEY=VALUE file.
     import collections
     env = collections.OrderedDict()
@@ -29,7 +20,6 @@
         for line in f:
             env.setdefault(*line.strip().split("=", 1))
     return env
->>>>>>> 6f944122
 
 def save_environment(env):
 	with open("/etc/mailinabox.conf", "w") as f:
@@ -48,18 +38,6 @@
 
 
 def load_settings(env):
-<<<<<<< HEAD
-	import rtyaml
-	fn = os.path.join(env['STORAGE_ROOT'], 'settings.yaml')
-	try:
-		config = rtyaml.load(open(fn, "r"))
-		if not isinstance(config, dict):
-			raise ValueError()  # caught below
-		return config
-	except:
-		return {}
-
-=======
     import rtyaml
     fn = os.path.join(env['STORAGE_ROOT'], 'settings.yaml')
     try:
@@ -69,7 +47,6 @@
         return config
     except:
         return { }
->>>>>>> 6f944122
 
 # UTILITIES
 
