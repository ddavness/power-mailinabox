import os.path

# DO NOT import non-standard modules. This module is imported by
# migrate.py which runs on fresh machines before anything is installed
# besides Python.

# THE ENVIRONMENT FILE AT /etc/mailinabox.conf


def load_environment():
	# Load settings from /etc/mailinabox.conf.
	return load_env_vars_from_file("/etc/mailinabox.conf")


def load_env_vars_from_file(fn):
	# Load settings from a KEY=VALUE file.
	import collections
	env = collections.OrderedDict()
	for line in open(fn):
		env.setdefault(*line.strip().split("=", 1))
	return env


def save_environment(env):
	with open("/etc/mailinabox.conf", "w") as f:
		for k, v in env.items():
			f.write("%s=%s\n" % (k, v))


# THE SETTINGS FILE AT STORAGE_ROOT/settings.yaml.


def write_settings(config, env):
	import rtyaml
	fn = os.path.join(env['STORAGE_ROOT'], 'settings.yaml')
	with open(fn, "w") as f:
		f.write(rtyaml.dump(config))


def load_settings(env):
	import rtyaml
	fn = os.path.join(env['STORAGE_ROOT'], 'settings.yaml')
	try:
		config = rtyaml.load(open(fn, "r"))
		if not isinstance(config, dict):
			raise ValueError()  # caught below
		return config
	except:
		return {}


# UTILITIES


def safe_domain_name(name):
	# Sanitize a domain name so it is safe to use as a file name on disk.
	import urllib.parse
	return urllib.parse.quote(name, safe='')


def sort_domains(domain_names, env):
	# Put domain names in a nice sorted order.

	# The nice order will group domain names by DNS zone, i.e. the top-most
	# domain name that we serve that ecompasses a set of subdomains. Map
	# each of the domain names to the zone that contains them. Walk the domains
	# from shortest to longest since zones are always shorter than their
	# subdomains.
	zones = {}
	for domain in sorted(domain_names, key=lambda d: len(d)):
		for z in zones.values():
			if domain.endswith("." + z):
				# We found a parent domain already in the list.
				zones[domain] = z
				break
		else:
			# 'break' did not occur: there is no parent domain, so it is its
			# own zone.
			zones[domain] = domain

	# Sort the zones.
	zone_domains = sorted(
		zones.values(),
		key=lambda d: (
			# PRIMARY_HOSTNAME or the zone that contains it is always first.
			not (d == env['PRIMARY_HOSTNAME'] or env['PRIMARY_HOSTNAME'].
				endswith("." + d)),

			# Then just dumb lexicographically.
			d,
		))

	# Now sort the domain names that fall within each zone.
	domain_names = sorted(
		domain_names,
		key=lambda d: (
			# First by zone.
			zone_domains.index(zones[d]),

			# PRIMARY_HOSTNAME is always first within the zone that contains it.
			d != env['PRIMARY_HOSTNAME'],

			# Followed by any of its subdomains.
			not d.endswith("." + env['PRIMARY_HOSTNAME']),

			# Then in right-to-left lexicographic order of the .-separated parts of the name.
			list(reversed(d.split("."))),
		))

	return domain_names


def sort_email_addresses(email_addresses, env):
	email_addresses = set(email_addresses)
	domains = set(
		email.split("@", 1)[1] for email in email_addresses if "@" in email)
	ret = []
	for domain in sort_domains(domains, env):
		domain_emails = set(email for email in email_addresses
							if email.endswith("@" + domain))
		ret.extend(sorted(domain_emails))
		email_addresses -= domain_emails
	ret.extend(sorted(email_addresses))  # whatever is left
	return ret


def shell(method,
		cmd_args,
		env={},
		capture_stderr=False,
		return_bytes=False,
		trap=False,
		input=None):
	# A safe way to execute processes.
	# Some processes like apt-get require being given a sane PATH.
	import subprocess

	env.update({"PATH": "/sbin:/bin:/usr/sbin:/usr/bin"})
	kwargs = {
		'env': env,
		'stderr': None if not capture_stderr else subprocess.STDOUT,
	}
	if method == "check_output" and input is not None:
		kwargs['input'] = input

	if not trap:
		ret = getattr(subprocess, method)(cmd_args, **kwargs)
	else:
		try:
			ret = getattr(subprocess, method)(cmd_args, **kwargs)
			code = 0
		except subprocess.CalledProcessError as e:
			ret = e.output
			code = e.returncode
	if not return_bytes and isinstance(ret, bytes):
		ret = ret.decode("utf8")
	if not trap:
		return ret
	else:
		return code, ret


def create_syslog_handler():
	import logging.handlers
	handler = logging.handlers.SysLogHandler(address='/dev/log')
	handler.setLevel(logging.WARNING)
	return handler


def du(path):
	# Computes the size of all files in the path, like the `du` command.
	# Based on http://stackoverflow.com/a/17936789. Takes into account
	# soft and hard links.
	total_size = 0
	seen = set()
	for dirpath, dirnames, filenames in os.walk(path):
		for f in filenames:
			fp = os.path.join(dirpath, f)
			try:
				stat = os.lstat(fp)
			except OSError:
				continue
			if stat.st_ino in seen:
				continue
			seen.add(stat.st_ino)
			total_size += stat.st_size
	return total_size


def wait_for_service(port, public, env, timeout):
	# Block until a service on a given port (bound privately or publicly)
	# is taking connections, with a maximum timeout.
	import socket
	import time
	start = time.perf_counter()
	while True:
		s = socket.socket(socket.AF_INET, socket.SOCK_STREAM)
		s.settimeout(timeout / 3)
		try:
			s.connect(("127.0.0.1" if not public else env['PUBLIC_IP'], port))
			return True
		except OSError:
			if time.perf_counter() > start + timeout:
				return False
		time.sleep(min(timeout / 4, 1))


<<<<<<< HEAD
def fix_boto():
	# Google Compute Engine instances install some Python-2-only boto plugins that
	# conflict with boto running under Python 3. Disable boto's default configuration
	# file prior to importing boto so that GCE's plugin is not loaded:
	import os
	os.environ["BOTO_CONFIG"] = "/etc/boto3.cfg"


def get_php_version():
	# Gets the version of PHP installed in the system.
	return shell("check_output", ["/usr/bin/php", "-v"])[4:7]

def get_os_code():
	# Massive mess incoming
	dist = shell("check_output", ["/usr/bin/lsb_release", "-is"]).strip()
	version = shell("check_output", ["/usr/bin/lsb_release", "-rs"]).strip()

	if dist == "Debian":
		if version == "10":
			return "Debian10"
		elif version == "11":
			return "Debian11"
	elif dist == "Ubuntu":
		if version == "20.04":
			return "Ubuntu2004"
		elif version == "22.04":
			return "Ubuntu2204"

	return None


=======
>>>>>>> ddf8e857
if __name__ == "__main__":
	from web_update import get_web_domains
	env = load_environment()
	domains = get_web_domains(env)
	for domain in domains:
		print(domain)<|MERGE_RESOLUTION|>--- conflicted
+++ resolved
@@ -204,16 +204,6 @@
 				return False
 		time.sleep(min(timeout / 4, 1))
 
-
-<<<<<<< HEAD
-def fix_boto():
-	# Google Compute Engine instances install some Python-2-only boto plugins that
-	# conflict with boto running under Python 3. Disable boto's default configuration
-	# file prior to importing boto so that GCE's plugin is not loaded:
-	import os
-	os.environ["BOTO_CONFIG"] = "/etc/boto3.cfg"
-
-
 def get_php_version():
 	# Gets the version of PHP installed in the system.
 	return shell("check_output", ["/usr/bin/php", "-v"])[4:7]
@@ -236,9 +226,6 @@
 
 	return None
 
-
-=======
->>>>>>> ddf8e857
 if __name__ == "__main__":
 	from web_update import get_web_domains
 	env = load_environment()
