#!/usr/bin/python3

# Migrates any file structures, database schemas, etc. between versions of Mail-in-a-Box.

# We have to be careful here that any dependencies are already installed in the previous
# version since this script runs before all other aspects of the setup script.

import sys, os, os.path, glob, re, shutil

sys.path.insert(0, 'management')
from utils import load_environment, save_environment, shell

def migration_1(env):
	# Re-arrange where we store SSL certificates. There was a typo also.

	def move_file(fn, domain_name_escaped, filename):
		# Moves an SSL-related file into the right place.
		fn1 = os.path.join( env["STORAGE_ROOT"], 'ssl', domain_name_escaped, file_type)
		os.makedirs(os.path.dirname(fn1), exist_ok=True)
		shutil.move(fn, fn1)

	# Migrate the 'domains' directory.
	for sslfn in glob.glob(os.path.join( env["STORAGE_ROOT"], 'ssl/domains/*' )):
		fn = os.path.basename(sslfn)
		m = re.match("(.*)_(certifiate.pem|cert_sign_req.csr|private_key.pem)$", fn)
		if m:
			# get the new name for the file
			domain_name, file_type = m.groups()
			if file_type == "certifiate.pem": file_type = "ssl_certificate.pem" # typo
			if file_type == "cert_sign_req.csr": file_type = "certificate_signing_request.csr" # nicer
			move_file(sslfn, domain_name, file_type)

	# Move the old domains directory if it is now empty.
	try:
		os.rmdir(os.path.join( env["STORAGE_ROOT"], 'ssl/domains'))
	except:
		pass

def migration_2(env):
	# Delete the .dovecot_sieve script everywhere. This was formerly a copy of our spam -> Spam
	# script. We now install it as a global script, and we use managesieve, so the old file is
	# irrelevant. Also delete the compiled binary form.
	for fn in glob.glob(os.path.join(env["STORAGE_ROOT"], 'mail/mailboxes/*/*/.dovecot.sieve')):
		os.unlink(fn)
	for fn in glob.glob(os.path.join(env["STORAGE_ROOT"], 'mail/mailboxes/*/*/.dovecot.svbin')):
		os.unlink(fn)

def migration_3(env):
	# Move the migration ID from /etc/mailinabox.conf to $STORAGE_ROOT/mailinabox.version
	# so that the ID stays with the data files that it describes the format of. The writing
	# of the file will be handled by the main function.
	pass

def migration_4(env):
	# Add a new column to the mail users table where we can store administrative privileges.
	db = os.path.join(env["STORAGE_ROOT"], 'mail/users.sqlite')
	shell("check_call", ["sqlite3", db, "ALTER TABLE users ADD privileges TEXT NOT NULL DEFAULT ''"])

def migration_5(env):
	# The secret key for encrypting backups was world readable. Fix here.
	os.chmod(os.path.join(env["STORAGE_ROOT"], 'backup/secret_key.txt'), 0o600)

def migration_6(env):
	# We now will generate multiple DNSSEC keys for different algorithms, since TLDs may
	# not support them all. .email only supports RSA/SHA-256. Rename the keys.conf file
	# to be algorithm-specific.
	basepath = os.path.join(env["STORAGE_ROOT"], 'dns/dnssec')
	shutil.move(os.path.join(basepath, 'keys.conf'), os.path.join(basepath, 'RSASHA1-NSEC3-SHA1.conf'))

def migration_7(env):
	# I previously wanted domain names to be stored in Unicode in the database. Now I want them
	# to be in IDNA. Affects aliases only.
	import sqlite3
	conn = sqlite3.connect(os.path.join(env["STORAGE_ROOT"], "mail/users.sqlite"))

	# Get existing alias source addresses.
	c = conn.cursor()
	c.execute('SELECT source FROM aliases')
	aliases = [ row[0] for row in c.fetchall() ]

	# Update to IDNA-encoded domains.
	for email in aliases:
		try:
			localpart, domainpart = email.split("@")
			domainpart = domainpart.encode("idna").decode("ascii")
			newemail = localpart + "@" + domainpart
			if newemail != email:
				c = conn.cursor()
				c.execute("UPDATE aliases SET source=? WHERE source=?", (newemail, email))
				if c.rowcount != 1: raise ValueError("Alias not found.")
				print("Updated alias", email, "to", newemail)
		except Exception as e:
			print("Error updating IDNA alias", email, e)

	# Save.
	conn.commit()

def migration_8(env):
	# Delete DKIM keys. We had generated 1024-bit DKIM keys.
	# By deleting the key file we'll automatically generate
	# a new key, which will be 2048 bits.
	os.unlink(os.path.join(env['STORAGE_ROOT'], 'mail/dkim/mail.private'))

def migration_9(env):
	# Add a column to the aliases table to store permitted_senders,
	# which is a list of user account email addresses that are
	# permitted to send mail using this alias instead of their own
	# address. This was motivated by the addition of #427 ("Reject
	# outgoing mail if FROM does not match Login") - which introduced
	# the notion of outbound permitted-senders.
	db = os.path.join(env["STORAGE_ROOT"], 'mail/users.sqlite')
	shell("check_call", ["sqlite3", db, "ALTER TABLE aliases ADD permitted_senders TEXT"])

def migration_10(env):
	# Clean up the SSL certificates directory.

	# Move the primary certificate to a new name and then
	# symlink it to the system certificate path.
	import datetime
	system_certificate = os.path.join(env["STORAGE_ROOT"], 'ssl/ssl_certificate.pem')
	if not os.path.islink(system_certificate): # not already a symlink
		new_path = os.path.join(env["STORAGE_ROOT"], 'ssl', env['PRIMARY_HOSTNAME'] + "-" + datetime.datetime.now().date().isoformat().replace("-", "") + ".pem")
		print("Renamed", system_certificate, "to", new_path, "and created a symlink for the original location.")
		shutil.move(system_certificate, new_path)
		os.symlink(new_path, system_certificate)

	# Flatten the directory structure. For any directory
	# that contains a single file named ssl_certificate.pem,
	# move the file out and name it the same as the directory,
	# and remove the directory.
	for sslcert in glob.glob(os.path.join( env["STORAGE_ROOT"], 'ssl/*/ssl_certificate.pem' )):
		d = os.path.dirname(sslcert)
		if len(os.listdir(d)) == 1:
			# This certificate is the only file in that directory.
			newname = os.path.join(env["STORAGE_ROOT"], 'ssl', os.path.basename(d) + '.pem')
			if not os.path.exists(newname):
				shutil.move(sslcert, newname)
				os.rmdir(d)

def migration_11(env):
	# Archive the old Let's Encrypt account directory managed by free_tls_certificates
	# because we'll use that path now for the directory managed by certbot.
	try:
		old_path = os.path.join(env["STORAGE_ROOT"], 'ssl', 'lets_encrypt')
		new_path = os.path.join(env["STORAGE_ROOT"], 'ssl', 'lets_encrypt-old')
		shutil.move(old_path, new_path)
	except:
		# meh
		pass

def migration_12(env):
	# Upgrading to Carddav Roundcube plugin to version 3+, it requires the carddav_*
        # tables to be dropped.
        # Checking that the roundcube database already exists.
        if os.path.exists(os.path.join(env["STORAGE_ROOT"], "mail/roundcube/roundcube.sqlite")):
            import sqlite3
            conn = sqlite3.connect(os.path.join(env["STORAGE_ROOT"], "mail/roundcube/roundcube.sqlite"))
            c = conn.cursor()
            # Get a list of all the tables that begin with 'carddav_'
            c.execute("SELECT name FROM sqlite_master WHERE type = ? AND name LIKE ?", ('table', 'carddav_%'))
            carddav_tables = c.fetchall()
            # If there were tables that begin with 'carddav_', drop them
            if carddav_tables:
                for table in carddav_tables:
                    try:
                        table = table[0]
                        c = conn.cursor()
                        dropcmd = "DROP TABLE %s" % table
                        c.execute(dropcmd)
                    except:
                        print("Failed to drop table", table, e)
            # Save.
            conn.commit()
            conn.close()

            # Delete all sessions, requring users to login again to recreate carddav_*
            # databases
            conn = sqlite3.connect(os.path.join(env["STORAGE_ROOT"], "mail/roundcube/roundcube.sqlite"))
            c = conn.cursor()
            c.execute("delete from session;")
            conn.commit()
            conn.close()

def migration_13(env):
	# Add the "mfa" table for configuring MFA for login to the control panel.
	db = os.path.join(env["STORAGE_ROOT"], 'mail/users.sqlite')
	shell("check_call", ["sqlite3", db, "CREATE TABLE mfa (id INTEGER PRIMARY KEY AUTOINCREMENT, user_id INTEGER NOT NULL, type TEXT NOT NULL, secret TEXT NOT NULL, mru_token TEXT, label TEXT, FOREIGN KEY (user_id) REFERENCES users(id) ON DELETE CASCADE);"])

def migration_14(env):
<<<<<<< HEAD
	# Add the "noreply" table for noreply addresses.
	db = os.path.join(env["STORAGE_ROOT"], 'mail/users.sqlite')
	shell("check_call", ["sqlite3", db, "CREATE TABLE noreply (id INTEGER PRIMARY KEY AUTOINCREMENT, email TEXT NOT NULL UNIQUE);"])
=======
	# Add the "auto_aliases" table.
	db = os.path.join(env["STORAGE_ROOT"], 'mail/users.sqlite')
	shell("check_call", ["sqlite3", db, "CREATE TABLE auto_aliases (id INTEGER PRIMARY KEY AUTOINCREMENT, source TEXT NOT NULL UNIQUE, destination TEXT NOT NULL, permitted_senders TEXT);"])
>>>>>>> 65861c68

###########################################################

def get_current_migration():
	ver = 0
	while True:
		next_ver = (ver + 1)
		migration_func = globals().get("migration_%d" % next_ver)
		if not migration_func:
			return ver
		ver = next_ver

def run_migrations():
	if not os.access("/etc/mailinabox.conf", os.W_OK, effective_ids=True):
		print("This script must be run as root.", file=sys.stderr)
		sys.exit(1)

	env = load_environment()

	migration_id_file = os.path.join(env['STORAGE_ROOT'], 'mailinabox.version')
	migration_id = None
	if os.path.exists(migration_id_file):
		with open(migration_id_file) as f:
			migration_id = f.read().strip();

	if migration_id is None:
		# Load the legacy location of the migration ID. We'll drop support
		# for this eventually.
		migration_id = env.get("MIGRATIONID")

	if migration_id is None:
		print()
		print("%s file doesn't exists. Skipping migration..." % (migration_id_file,))
		return

	ourver = int(migration_id)

	while True:
		next_ver = (ourver + 1)
		migration_func = globals().get("migration_%d" % next_ver)

		if not migration_func:
			# No more migrations to run.
			break

		print()
		print("Running migration to Mail-in-a-Box #%d..." % next_ver)

		try:
			migration_func(env)
		except Exception as e:
			print()
			print("Error running the migration script:")
			print()
			print(e)
			print()
			print("Your system may be in an inconsistent state now. We're terribly sorry. A re-install from a backup might be the best way to continue.")
			sys.exit(1)

		ourver = next_ver

		# Write out our current version now. Do this sooner rather than later
		# in case of any problems.
		with open(migration_id_file, "w") as f:
			f.write(str(ourver) + "\n")

		# Delete the legacy location of this field.
		if "MIGRATIONID" in env:
			del env["MIGRATIONID"]
			save_environment(env)

		# iterate and try next version...

if __name__ == "__main__":
	if sys.argv[-1] == "--current":
		# Return the number of the highest migration.
		print(str(get_current_migration()))
	elif sys.argv[-1] == "--migrate":
		# Perform migrations.
		run_migrations()
<|MERGE_RESOLUTION|>--- conflicted
+++ resolved
@@ -187,15 +187,14 @@
 	shell("check_call", ["sqlite3", db, "CREATE TABLE mfa (id INTEGER PRIMARY KEY AUTOINCREMENT, user_id INTEGER NOT NULL, type TEXT NOT NULL, secret TEXT NOT NULL, mru_token TEXT, label TEXT, FOREIGN KEY (user_id) REFERENCES users(id) ON DELETE CASCADE);"])
 
 def migration_14(env):
-<<<<<<< HEAD
 	# Add the "noreply" table for noreply addresses.
 	db = os.path.join(env["STORAGE_ROOT"], 'mail/users.sqlite')
 	shell("check_call", ["sqlite3", db, "CREATE TABLE noreply (id INTEGER PRIMARY KEY AUTOINCREMENT, email TEXT NOT NULL UNIQUE);"])
-=======
+
+def migration_15(env):
 	# Add the "auto_aliases" table.
 	db = os.path.join(env["STORAGE_ROOT"], 'mail/users.sqlite')
 	shell("check_call", ["sqlite3", db, "CREATE TABLE auto_aliases (id INTEGER PRIMARY KEY AUTOINCREMENT, source TEXT NOT NULL UNIQUE, destination TEXT NOT NULL, permitted_senders TEXT);"])
->>>>>>> 65861c68
 
 ###########################################################
 
