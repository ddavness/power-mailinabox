--- conflicted
+++ resolved
@@ -7,68 +7,10 @@
 #########################################################
 
 if [ -z "$TAG" ]; then
-<<<<<<< HEAD
-	# Make s
 	OS=`lsb_release -d | sed 's/.*:\s*//'`
 	if [ "$OS" == "Debian GNU/Linux 10 (buster)" -o "$(echo $OS | grep -o 'Ubuntu 20.04')" == "Ubuntu 20.04" ]; then
 		TAG=v0.53.POWER.0
-=======
-	# If a version to install isn't explicitly given as an environment
-	# variable, then install the latest version. But the latest version
-	# depends on the operating system. Existing Ubuntu 14.04 users need
-	# to be able to upgrade to the latest version supporting Ubuntu 14.04,
-	# in part because an upgrade is required before jumping to Ubuntu 18.04.
-	# New users on Ubuntu 18.04 need to get the latest version number too.
-	#
-	# Also, the system status checks read this script for TAG = (without the
-	# space, but if we put it in a comment it would confuse the status checks!)
-	# to get the latest version, so the first such line must be the one that we
-	# want to display in status checks.
-	if [ "`lsb_release -d | sed 's/.*:\s*//' | sed 's/18\.04\.[0-9]/18.04/' `" == "Ubuntu 18.04 LTS" ]; then
-		# This machine is running Ubuntu 18.04.
-		TAG=v0.53a
-
-	elif [ "`lsb_release -d | sed 's/.*:\s*//' | sed 's/14\.04\.[0-9]/14.04/' `" == "Ubuntu 14.04 LTS" ]; then
-		# This machine is running Ubuntu 14.04.
-		echo "You are installing the last version of Mail-in-a-Box that will"
-		echo "support Ubuntu 14.04. If this is a new installation of Mail-in-a-Box,"
-		echo "stop now and switch to a machine running Ubuntu 18.04. If you are"
-		echo "upgrading an existing Mail-in-a-Box --- great. After upgrading this"
-		echo "box, please visit https://mailinabox.email for notes on how to upgrade"
-		echo "to Ubuntu 18.04."
-		echo ""
-		TAG=v0.30
-
->>>>>>> 2e7f2835
 	else
-		echo "This script must be run on a system running Debian 10 OR Ubuntu 20.04 LTS."
-		exit 1
-	fi
-fi
-
-# Are we running as root?
-if [[ $EUID -ne 0 ]]; then
-	echo "This script must be run as root. Did you leave out sudo?"
-	exit 1
-fi
-
-# Clone the Mail-in-a-Box repository if it doesn't exist.
-if [ ! -d $HOME/mailinabox ]; then
-	if [ ! -f /usr/bin/git ]; then
-		echo Installing git . . .
-		apt-get -q -q update
-		DEBIAN_FRONTEND=noninteractive apt-get -q -q install -y git < /dev/null
-		echo
-	fi
-
-	echo Downloading Mail-in-a-Box $TAG. . .
-	git clone \
-		-b $TAG --depth 1 \
-		https://github.com/ddavness/power-mailinabox \
-		$HOME/mailinabox \
-		< /dev/null 2> /dev/null
-
-	echo
 fi
 
 # Change directory to it.
