--- conflicted
+++ resolved
@@ -75,37 +75,12 @@
 	fi
 fi
 
-<<<<<<< HEAD
-# Certbot doesn't require a PPA in Debian
-=======
 # ### Set log retention policy.
 
 # Set the systemd journal log retention from infinite to 10 days,
 # since over time the logs take up a large amount of space.
 # (See https://discourse.mailinabox.email/t/journalctl-reclaim-space-on-small-mailinabox/6728/11.)
-tools/editconf.py /etc/systemd/journald.conf MaxRetentionSec=10day
-
-# ### Add PPAs.
-
-# We install some non-standard Ubuntu packages maintained by other
-# third-party providers. First ensure add-apt-repository is installed.
-
-if [ ! -f /usr/bin/add-apt-repository ]; then
-	echo "Installing add-apt-repository..."
-	hide_output apt-get update
-	apt_install software-properties-common
-fi
-
-# Ensure the universe repository is enabled since some of our packages
-# come from there and minimal Ubuntu installs may have it turned off.
-hide_output add-apt-repository -y universe
-
-# Install the certbot PPA.
-hide_output add-apt-repository -y ppa:certbot/certbot
-
-# Install the duplicity PPA.
-hide_output add-apt-repository -y ppa:duplicity-team/duplicity-release-git
->>>>>>> 3a7de051
+management/editconf.py /etc/systemd/journald.conf MaxRetentionSec=10day
 
 # ### Update Packages
 
