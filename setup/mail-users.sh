#!/bin/bash
#
# User Authentication and Destination Validation
# ----------------------------------------------
#
# This script configures user authentication for Dovecot
# and Postfix (which relies on Dovecot) and destination
# validation by quering an Sqlite3 database of mail users.

source setup/functions.sh # load our functions
source /etc/mailinabox.conf # load global vars

# ### User and Alias Database

# The database of mail users (i.e. authenticated users, who have mailboxes)
# and aliases (forwarders).

db_path=$STORAGE_ROOT/mail/users.sqlite

# Create an empty database if it doesn't yet exist.
if [ ! -f $db_path ]; then
	echo Creating new user database: $db_path;
	echo "CREATE TABLE users (id INTEGER PRIMARY KEY AUTOINCREMENT, email TEXT NOT NULL UNIQUE, password TEXT NOT NULL, extra, privileges TEXT NOT NULL DEFAULT '', quota TEXT NOT NULL DEFAULT '0');" | sqlite3 $db_path;
	echo "CREATE TABLE aliases (id INTEGER PRIMARY KEY AUTOINCREMENT, source TEXT NOT NULL UNIQUE, destination TEXT NOT NULL, permitted_senders TEXT);" | sqlite3 $db_path;
    echo "CREATE TABLE noreply (id INTEGER PRIMARY KEY AUTOINCREMENT, email TEXT NOT NULL UNIQUE);" | sqlite3 $db_path
	echo "CREATE TABLE mfa (id INTEGER PRIMARY KEY AUTOINCREMENT, user_id INTEGER NOT NULL, type TEXT NOT NULL, secret TEXT NOT NULL, mru_token TEXT, label TEXT, FOREIGN KEY (user_id) REFERENCES users(id) ON DELETE CASCADE);" | sqlite3 $db_path;
<<<<<<< HEAD
elif sqlite3 $db_path ".schema users" | grep --invert-match quota; then
    echo "ALTER TABLE users ADD COLUMN quota TEXT NOT NULL DEFAULT '0';" | sqlite3 $db_path;
=======
	echo "CREATE TABLE auto_aliases (id INTEGER PRIMARY KEY AUTOINCREMENT, source TEXT NOT NULL UNIQUE, destination TEXT NOT NULL, permitted_senders TEXT);" | sqlite3 $db_path;
>>>>>>> 65861c68
fi

# ### User Authentication

# Have Dovecot query our database, and not system users, for authentication.
sed -i "s/#*\(\!include auth-system.conf.ext\)/#\1/"  /etc/dovecot/conf.d/10-auth.conf
sed -i "s/#\(\!include auth-sql.conf.ext\)/\1/"  /etc/dovecot/conf.d/10-auth.conf

# Specify how the database is to be queried for user authentication (passdb)
# and where user mailboxes are stored (userdb).
cat > /etc/dovecot/conf.d/auth-sql.conf.ext << EOF;
passdb {
  driver = sql
  args = /etc/dovecot/dovecot-sql.conf.ext
}
userdb {
  driver = sql
  args = /etc/dovecot/dovecot-sql.conf.ext
}
EOF

# Configure the SQL to query for a user's metadata and password.
cat > /etc/dovecot/dovecot-sql.conf.ext << EOF;
driver = sqlite
connect = $db_path
default_pass_scheme = SHA512-CRYPT
password_query = SELECT email as user, password FROM users WHERE email='%u';
user_query = SELECT email AS user, "mail" as uid, "mail" as gid, "$STORAGE_ROOT/mail/mailboxes/%d/%n" as home, '*:bytes=' || quota AS quota_rule FROM users WHERE email='%u';
iterate_query = SELECT email AS user FROM users;
EOF
chmod 0600 /etc/dovecot/dovecot-sql.conf.ext # per Dovecot instructions

# Have Dovecot provide an authorization service that Postfix can access & use.
cat > /etc/dovecot/conf.d/99-local-auth.conf << EOF;
service auth {
  unix_listener /var/spool/postfix/private/auth {
    mode = 0666
    user = postfix
    group = postfix
  }
}
EOF

# And have Postfix use that service. We *disable* it here
# so that authentication is not permitted on port 25 (which
# does not run DKIM on relayed mail, so outbound mail isn't
# correct, see #830), but we enable it specifically for the
# submission port.
management/editconf.py /etc/postfix/main.cf \
	smtpd_sasl_type=dovecot \
	smtpd_sasl_path=private/auth \
	smtpd_sasl_auth_enable=no

# ### Sender Validation

# We use Postfix's reject_authenticated_sender_login_mismatch filter to
# prevent intra-domain spoofing by logged in but untrusted users in outbound
# email. In all outbound mail (the sender has authenticated), the MAIL FROM
# address (aka envelope or return path address) must be "owned" by the user
# who authenticated. An SQL query will find who are the owners of any given
# address.
management/editconf.py /etc/postfix/main.cf \
	smtpd_sender_login_maps=sqlite:/etc/postfix/sender-login-maps.cf

# Postfix will query the exact address first, where the priority will be alias
# records first, then user records. If there are no matches for the exact
# address, then Postfix will query just the domain part, which we call
# catch-alls and domain aliases. A NULL permitted_senders column means to
# take the value from the destination column.
cat > /etc/postfix/sender-login-maps.cf << EOF;
dbpath=$db_path
query = SELECT permitted_senders FROM (SELECT permitted_senders, 0 AS priority FROM aliases WHERE source='%s' AND permitted_senders IS NOT NULL UNION SELECT destination AS permitted_senders, 1 AS priority FROM aliases WHERE source='%s' AND permitted_senders IS NULL UNION SELECT email as permitted_senders, 2 AS priority FROM users WHERE email='%s') ORDER BY priority LIMIT 1;
EOF

# ### Destination Validation

# Use a Sqlite3 database to check whether a destination email address exists,
<<<<<<< HEAD
# and to perform any email alias rewrites in Postfix.
management/editconf.py /etc/postfix/main.cf \
=======
# and to perform any email alias rewrites in Postfix. Additionally, we disable
# SMTPUTF8 because Dovecot's LMTP server that delivers mail to inboxes does
# not support it, and if a message is received with the SMTPUTF8 flag it will
# bounce.
tools/editconf.py /etc/postfix/main.cf \
	smtputf8_enable=no \
>>>>>>> 65861c68
	virtual_mailbox_domains=sqlite:/etc/postfix/virtual-mailbox-domains.cf \
	virtual_mailbox_maps=sqlite:/etc/postfix/virtual-mailbox-maps.cf \
	virtual_alias_maps=sqlite:/etc/postfix/virtual-alias-maps.cf \
	local_recipient_maps=\$virtual_mailbox_maps

# SQL statement to check if we handle incoming mail for a domain, either for users or aliases.
cat > /etc/postfix/virtual-mailbox-domains.cf << EOF;
dbpath=$db_path
query = SELECT 1 FROM users WHERE email LIKE '%%@%s' UNION SELECT 1 FROM aliases WHERE source LIKE '%%@%s' UNION SELECT 1 FROM auto_aliases WHERE source LIKE '%%@%s'
EOF

# SQL statement to check if we handle incoming mail for a user.
cat > /etc/postfix/virtual-mailbox-maps.cf << EOF;
dbpath=$db_path
query = SELECT 1 FROM users WHERE email='%s'
EOF

# SQL statement to rewrite an email address if an alias is present.
#
# Postfix makes multiple queries for each incoming mail. It first
# queries the whole email address, then just the user part in certain
# locally-directed cases (but we don't use this), then just `@`+the
# domain part. The first query that returns something wins. See
# http://www.postfix.org/virtual.5.html.
#
# virtual-alias-maps has precedence over virtual-mailbox-maps, but
# we don't want catch-alls and domain aliases to catch mail for users
# that have been defined on those domains. To fix this, we not only
# query the aliases table but also the users table when resolving
# aliases, i.e. we turn users into aliases from themselves to
# themselves. That means users will match in postfix's first query
# before postfix gets to the third query for catch-alls/domain alises.
#
# If there is both an alias and a user for the same address either
# might be returned by the UNION, so the whole query is wrapped in
# another select that prioritizes the alias definition to preserve
# postfix's preference for aliases for whole email addresses.
#
# Since we might have alias records with an empty destination because
# it might have just permitted_senders, skip any records with an
# empty destination here so that other lower priority rules might match.
cat > /etc/postfix/virtual-alias-maps.cf << EOF;
dbpath=$db_path
query = SELECT destination from (SELECT destination, 0 as priority FROM aliases WHERE source='%s' AND destination<>'' UNION SELECT email as destination, 1 as priority FROM users WHERE email='%s' UNION SELECT destination, 2 as priority FROM auto_aliases WHERE source='%s' AND destination<>'') ORDER BY priority LIMIT 1;
EOF

# SQL statement to check if we're sending to a noreply address.
cat > /etc/postfix/noreply-addresses.cf << EOF;
dbpath=/home/user-data/mail/users.sqlite
query = SELECT 'REJECT This address is not ready to receive email.' FROM noreply WHERE email='%s'
EOF

# Restart Services
##################

restart_service postfix
restart_service dovecot

# force a recalculation of all user quotas
doveadm quota recalc -A<|MERGE_RESOLUTION|>--- conflicted
+++ resolved
@@ -24,12 +24,9 @@
 	echo "CREATE TABLE aliases (id INTEGER PRIMARY KEY AUTOINCREMENT, source TEXT NOT NULL UNIQUE, destination TEXT NOT NULL, permitted_senders TEXT);" | sqlite3 $db_path;
     echo "CREATE TABLE noreply (id INTEGER PRIMARY KEY AUTOINCREMENT, email TEXT NOT NULL UNIQUE);" | sqlite3 $db_path
 	echo "CREATE TABLE mfa (id INTEGER PRIMARY KEY AUTOINCREMENT, user_id INTEGER NOT NULL, type TEXT NOT NULL, secret TEXT NOT NULL, mru_token TEXT, label TEXT, FOREIGN KEY (user_id) REFERENCES users(id) ON DELETE CASCADE);" | sqlite3 $db_path;
-<<<<<<< HEAD
+	echo "CREATE TABLE auto_aliases (id INTEGER PRIMARY KEY AUTOINCREMENT, source TEXT NOT NULL UNIQUE, destination TEXT NOT NULL, permitted_senders TEXT);" | sqlite3 $db_path;
 elif sqlite3 $db_path ".schema users" | grep --invert-match quota; then
     echo "ALTER TABLE users ADD COLUMN quota TEXT NOT NULL DEFAULT '0';" | sqlite3 $db_path;
-=======
-	echo "CREATE TABLE auto_aliases (id INTEGER PRIMARY KEY AUTOINCREMENT, source TEXT NOT NULL UNIQUE, destination TEXT NOT NULL, permitted_senders TEXT);" | sqlite3 $db_path;
->>>>>>> 65861c68
 fi
 
 # ### User Authentication
@@ -107,17 +104,12 @@
 # ### Destination Validation
 
 # Use a Sqlite3 database to check whether a destination email address exists,
-<<<<<<< HEAD
-# and to perform any email alias rewrites in Postfix.
-management/editconf.py /etc/postfix/main.cf \
-=======
 # and to perform any email alias rewrites in Postfix. Additionally, we disable
 # SMTPUTF8 because Dovecot's LMTP server that delivers mail to inboxes does
 # not support it, and if a message is received with the SMTPUTF8 flag it will
 # bounce.
-tools/editconf.py /etc/postfix/main.cf \
+management/editconf.py /etc/postfix/main.cf \
 	smtputf8_enable=no \
->>>>>>> 65861c68
 	virtual_mailbox_domains=sqlite:/etc/postfix/virtual-mailbox-domains.cf \
 	virtual_mailbox_maps=sqlite:/etc/postfix/virtual-mailbox-maps.cf \
 	virtual_alias_maps=sqlite:/etc/postfix/virtual-alias-maps.cf \
