#!/bin/bash
#
# Postfix (SMTP)
# --------------
#
# Postfix handles the transmission of email between servers
# using the SMTP protocol. It is a Mail Transfer Agent (MTA).
#
# Postfix listens on port 25 (SMTP) for incoming mail from
# other servers on the Internet. It is responsible for very
# basic email filtering such as by IP address and greylisting,
# it checks that the destination address is valid, rewrites
# destinations according to aliases, and passses email on to
# another service for local mail delivery.
#
# The first hop in local mail delivery is to Spamassassin via
# LMTP. Spamassassin then passes mail over to Dovecot for
# storage in the user's mailbox.
#
# Postfix also listens on port 587 (SMTP+STARTLS) for
# connections from users who can authenticate and then sends
# their email out to the outside world. Postfix queries Dovecot
# to authenticate users.
#
# Address validation, alias rewriting, and user authentication
# is configured in a separate setup script mail-users.sh
# because of the overlap of this part with the Dovecot
# configuration.

source setup/functions.sh # load our functions
source /etc/mailinabox.conf # load global vars

# ### Install packages.

# Install postfix's packages.
#
# * `postfix`: The SMTP server.
# * `postfix-pcre`: Enables header filtering.
# * `postgrey`: A mail policy service that soft-rejects mail the first time
#   it is received. Spammers don't usually try agian. Legitimate mail
#   always will.
# * `ca-certificates`: A trust store used to squelch postfix warnings about
#   untrusted opportunistically-encrypted connections.
echo "Installing Postfix (SMTP server)..."
apt_install postfix postfix-sqlite postfix-pcre postgrey ca-certificates \
	postfix-policyd-spf-python postsrsd

# ### Basic Settings

# Set some basic settings...
#
# * Have postfix listen on all network interfaces.
# * Make outgoing connections on a particular interface (if multihomed) so that SPF passes on the receiving side.
# * Set our name (the Debian default seems to be "localhost" but make it our hostname).
# * Set the name of the local machine to localhost, which means xxx@localhost is delivered locally, although we don't use it.
# * Set the SMTP banner (which must have the hostname first, then anything).
tools/editconf.py /etc/postfix/main.cf \
	inet_interfaces=all \
	smtp_bind_address=$PRIVATE_IP \
	smtp_bind_address6=$PRIVATE_IPV6 \
	myhostname=$PRIMARY_HOSTNAME\
	smtpd_banner="\$myhostname ESMTP Hi, I'm a Mail-in-a-Box (Ubuntu/Postfix; see https://mailinabox.email/)" \
	mydestination=localhost

# Tweak some queue settings:
# * Inform users when their e-mail delivery is delayed more than 3 hours (default is not to warn).
# * Stop trying to send an undeliverable e-mail after 2 days (instead of 5), and for bounce messages just try for 1 day.
tools/editconf.py /etc/postfix/main.cf \
	delay_warning_time=3h \
	maximal_queue_lifetime=2d \
	bounce_queue_lifetime=1d

# ### Outgoing Mail

# Enable the 'submission' port 587 smtpd server and tweak its settings.
#
# * Enable authentication. It's disabled globally so that it is disabled on port 25,
#   so we need to explicitly enable it here.
# * Do not add the OpenDMAC Authentication-Results header. That should only be added
#   on incoming mail. Omit the OpenDMARC milter by re-setting smtpd_milters to the
#   OpenDKIM milter only. See dkim.sh.
# * Even though we dont allow auth over non-TLS connections (smtpd_tls_auth_only below, and without auth the client cant
#   send outbound mail), don't allow non-TLS mail submission on this port anyway to prevent accidental misconfiguration.
# * Require the best ciphers for incoming connections per http://baldric.net/2013/12/07/tls-ciphers-in-postfix-and-dovecot/.
#   By putting this setting here we leave opportunistic TLS on incoming mail at default cipher settings (any cipher is better than none).
# * Give it a different name in syslog to distinguish it from the port 25 smtpd server.
# * Add a new cleanup service specific to the submission service ('authclean')
#   that filters out privacy-sensitive headers on mail being sent out by
#   authenticated users.  By default Postfix also applies this to attached
#   emails but we turn this off by setting nested_header_checks empty.
tools/editconf.py /etc/postfix/master.cf -s -w \
	"submission=inet n       -       -       -       -       smtpd
	  -o smtpd_sasl_auth_enable=yes
	  -o syslog_name=postfix/submission
	  -o smtpd_milters=inet:127.0.0.1:8891
	  -o smtpd_tls_security_level=encrypt
	  -o smtpd_tls_ciphers=high -o smtpd_tls_exclude_ciphers=aNULL,DES,3DES,MD5,DES+MD5,RC4 -o smtpd_tls_mandatory_protocols=!SSLv2,!SSLv3
	  -o cleanup_service_name=authclean" \
	"authclean=unix  n       -       -       -       0       cleanup
	  -o header_checks=pcre:/etc/postfix/outgoing_mail_header_filters
	  -o nested_header_checks=" \
	"policy-spf=unix  -       n       n       -       -       spawn
	  user=nobody argv=/usr/bin/policyd-spf"

# Install the `outgoing_mail_header_filters` file required by the new 'authclean' service.
cp conf/postfix_outgoing_mail_header_filters /etc/postfix/outgoing_mail_header_filters

# Modify the `outgoing_mail_header_filters` file to use the local machine name and ip 
# on the first received header line.  This may help reduce the spam score of email by
# removing the 127.0.0.1 reference.
sed -i "s/PRIMARY_HOSTNAME/$PRIMARY_HOSTNAME/" /etc/postfix/outgoing_mail_header_filters
sed -i "s/PUBLIC_IP/$PUBLIC_IP/" /etc/postfix/outgoing_mail_header_filters

# Enable TLS on these and all other connections (i.e. ports 25 *and* 587) and
# require TLS before a user is allowed to authenticate. This also makes
# opportunistic TLS available on *incoming* mail.
# Set stronger DH parameters, which via openssl tend to default to 1024 bits
# (see ssl.sh).
tools/editconf.py /etc/postfix/main.cf \
	smtpd_tls_security_level=may\
	smtpd_tls_auth_only=yes \
	smtpd_tls_cert_file=$STORAGE_ROOT/ssl/ssl_certificate.pem \
	smtpd_tls_key_file=$STORAGE_ROOT/ssl/ssl_private_key.pem \
	smtpd_tls_dh1024_param_file=$STORAGE_ROOT/ssl/dh2048.pem \
	smtpd_tls_protocols=\!SSLv2,\!SSLv3 \
	smtpd_tls_ciphers=medium \
	smtpd_tls_exclude_ciphers=aNULL,RC4 \
	smtpd_tls_received_header=yes

# Prevent non-authenticated users from sending mail that requires being
# relayed elsewhere. We don't want to be an "open relay". On outbound
# mail, require one of:
#
# * `permit_sasl_authenticated`: Authenticated users (i.e. on port 587).
# * `permit_mynetworks`: Mail that originates locally.
# * `reject_unauth_destination`: No one else. (Permits mail whose destination is local and rejects other mail.)
tools/editconf.py /etc/postfix/main.cf \
	smtpd_relay_restrictions=permit_sasl_authenticated,permit_mynetworks,reject_unauth_destination


# ### DANE

# When connecting to remote SMTP servers, prefer TLS and use DANE if available.
#
# Prefering ("opportunistic") TLS means Postfix will use TLS if the remote end
# offers it, otherwise it will transmit the message in the clear. Postfix will
# accept whatever SSL certificate the remote end provides. Opportunistic TLS
# protects against passive easvesdropping (but not man-in-the-middle attacks).
# DANE takes this a step further:
#
# Postfix queries DNS for the TLSA record on the destination MX host. If no TLSA records are found,
# then opportunistic TLS is used. Otherwise the server certificate must match the TLSA records
# or else the mail bounces. TLSA also requires DNSSEC on the MX host. Postfix doesn't do DNSSEC
# itself but assumes the system's nameserver does and reports DNSSEC status. Thus this also
# relies on our local DNS server (see system.sh) and `smtp_dns_support_level=dnssec`.
#
# The `smtp_tls_CAfile` is superflous, but it eliminates warnings in the logs about untrusted certs,
# which we don't care about seeing because Postfix is doing opportunistic TLS anyway. Better to encrypt,
# even if we don't know if it's to the right party, than to not encrypt at all. Instead we'll
# now see notices about trusted certs. The CA file is provided by the package `ca-certificates`.
tools/editconf.py /etc/postfix/main.cf \
	smtp_tls_protocols=\!SSLv2,\!SSLv3 \
	smtp_tls_mandatory_protocols=\!SSLv2,\!SSLv3 \
	smtp_tls_ciphers=medium \
	smtp_tls_exclude_ciphers=aNULL,RC4 \
	smtp_tls_security_level=dane \
	smtp_dns_support_level=dnssec \
	smtp_tls_CAfile=/etc/ssl/certs/ca-certificates.crt \
	smtp_tls_loglevel=2

# ### Incoming Mail

# Pass any incoming mail over to a local delivery agent. Spamassassin
# will act as the LDA agent at first. It is listening on port 10025
# with LMTP. Spamassassin will pass the mail over to Dovecot after.
#
# In a basic setup we would pass mail directly to Dovecot by setting
# virtual_transport to `lmtp:unix:private/dovecot-lmtp`.
tools/editconf.py /etc/postfix/main.cf virtual_transport=lmtp:[127.0.0.1]:10025
# Because of a spampd bug, limit the number of recipients in each connection.
# See https://github.com/mail-in-a-box/mailinabox/issues/1523.
tools/editconf.py /etc/postfix/main.cf lmtp_destination_recipient_limit=1


# Who can send mail to us? Some basic filters.
#
# * `reject_non_fqdn_sender`: Reject not-nice-looking return paths.
# * `reject_unknown_sender_domain`: Reject return paths with invalid domains.
# * `reject_authenticated_sender_login_mismatch`: Reject if mail FROM address does not match the client SASL login
# * `reject_rhsbl_sender`: Reject return paths that use blacklisted domains.
# * `permit_sasl_authenticated`: Authenticated users (i.e. on port 587) can skip further checks.
# * `permit_mynetworks`: Mail that originates locally can skip further checks.
# * `reject_rbl_client`: Reject connections from IP addresses blacklisted in zen.spamhaus.org
# * `reject_unlisted_recipient`: Although Postfix will reject mail to unknown recipients, it's nicer to reject such mail ahead of greylisting rather than after.
# * `check_policy_service`: Apply greylisting using postgrey.
#
# Notes: #NODOC
# permit_dnswl_client can pass through mail from whitelisted IP addresses, which would be good to put before greylisting #NODOC
# so these IPs get mail delivered quickly. But when an IP is not listed in the permit_dnswl_client list (i.e. it is not #NODOC
# whitelisted) then postfix does a DEFER_IF_REJECT, which results in all "unknown user" sorts of messages turning into #NODOC
# "450 4.7.1 Client host rejected: Service unavailable". This is a retry code, so the mail doesn't properly bounce. #NODOC

postconf -e smtpd_sender_restrictions="reject_non_fqdn_sender,reject_unknown_sender_domain,reject_authenticated_sender_login_mismatch,reject_rhsbl_sender dbl.spamhaus.org"

RECIPIENT_RESTRICTIONS="permit_sasl_authenticated,permit_mynetworks,reject_rbl_client zen.spamhaus.org,reject_unlisted_recipient"

if [ $GREYLISTING != 1 ]; then
    RECIPIENT_RESTRICTIONS="${RECIPIENT_RESTRICTIONS},check_policy_service inet:127.0.0.1:10023"
fi

if [ $POLICY_SPF == 1 ]; then
    RECIPIENT_RESTRICTIONS="${RECIPIENT_RESTRICTIONS},check_policy_service unix:private/policy-spf"
fi

<<<<<<< HEAD
=======
# Add quota check
>>>>>>> d2d8586f
RECIPIENT_RESTRICTIONS="${RECIPIENT_RESTRICTIONS},check_policy_service inet:127.0.0.1:12340"

postconf -e smtpd_recipient_restrictions="$RECIPIENT_RESTRICTIONS"

# Postfix connects to Postgrey on the 127.0.0.1 interface specifically. Ensure that
# Postgrey listens on the same interface (and not IPv6, for instance).
# A lot of legit mail servers try to resend before 300 seconds.
# As a matter of fact RFC is not strict about retry timer so postfix and
# other MTA have their own intervals. To fix the problem of receiving
# e-mails really latter, delay of greylisting has been set to
# 180 seconds (default is 300 seconds).
tools/editconf.py /etc/default/postgrey \
	POSTGREY_OPTS=\"'--inet=127.0.0.1:10023 --delay=180'\"

# Increase the message size limit from 10MB to 128MB.
# The same limit is specified in nginx.conf for mail submitted via webmail and Z-Push.
tools/editconf.py /etc/postfix/main.cf \
	message_size_limit=134217728

if [ $POSTSRSD == 1 ]; then
    # Setup SRS
    postconf -e \
        sender_canonical_maps=tcp:localhost:10001 \
        sender_canonical_classes=envelope_sender \
        recipient_canonical_maps=tcp:localhost:10002 \
        recipient_canonical_classes=envelope_recipient,header_recipient

    hide_output systemctl enable postsrsd
    hide_output systemctl restart postsrsd

else
    postconf -e \
        sender_canonical_maps= \
        sender_canonical_classes= \
        recipient_canonical_maps= \
        recipient_canonical_classes=

    hide_output systemctl disable postsrsd
    hide_output systemctl stop postsrsd
fi


# Allow the two SMTP ports in the firewall.

ufw_allow smtp
ufw_allow submission

# Restart services

restart_service postfix

<<<<<<< HEAD
if [ $POSTGREY == 1 ]; then
    hide_output systemctl enable postgrey
    hide_output systemctl restart postgrey
else
    hide_output systemctl disable postgrey
    hide_output systemctl stop postgrey
fi

restart_service postgrey
=======
if [ $GREYLISTING == 1 ]; then
    hide_output systemctl enable postgrey
    restart_service postgrey

else
    hide_output systemctl disable postgrey
    hide_output systemctl stop postgrey
fi
>>>>>>> d2d8586f
<|MERGE_RESOLUTION|>--- conflicted
+++ resolved
@@ -212,10 +212,7 @@
     RECIPIENT_RESTRICTIONS="${RECIPIENT_RESTRICTIONS},check_policy_service unix:private/policy-spf"
 fi
 
-<<<<<<< HEAD
-=======
 # Add quota check
->>>>>>> d2d8586f
 RECIPIENT_RESTRICTIONS="${RECIPIENT_RESTRICTIONS},check_policy_service inet:127.0.0.1:12340"
 
 postconf -e smtpd_recipient_restrictions="$RECIPIENT_RESTRICTIONS"
@@ -267,23 +264,10 @@
 
 restart_service postfix
 
-<<<<<<< HEAD
 if [ $POSTGREY == 1 ]; then
     hide_output systemctl enable postgrey
     hide_output systemctl restart postgrey
 else
     hide_output systemctl disable postgrey
     hide_output systemctl stop postgrey
-fi
-
-restart_service postgrey
-=======
-if [ $GREYLISTING == 1 ]; then
-    hide_output systemctl enable postgrey
-    restart_service postgrey
-
-else
-    hide_output systemctl disable postgrey
-    hide_output systemctl stop postgrey
-fi
->>>>>>> d2d8586f
+fi