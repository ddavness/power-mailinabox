--- conflicted
+++ resolved
@@ -199,17 +199,19 @@
 # so these IPs get mail delivered quickly. But when an IP is not listed in the permit_dnswl_client list (i.e. it is not #NODOC
 # whitelisted) then postfix does a DEFER_IF_REJECT, which results in all "unknown user" sorts of messages turning into #NODOC
 # "450 4.7.1 Client host rejected: Service unavailable". This is a retry code, so the mail doesn't properly bounce. #NODOC
-RECIPIENT_RESTRICTIONS=permit_sasl_authenticated,permit_mynetworks,\"reject_rbl_client zen.spamhaus.org\",reject_unlisted_recipient
-if [ $GREYLISTING != "1" ]; then
-    RECIPIENT_RESTRICTIONS=${RECIPIENT_RESTRICTIONS},\"check_policy_service inet:127.0.0.1:10023\"
+postconf -e smtpd_sender_restrictions="reject_non_fqdn_sender,reject_unknown_sender_domain,reject_authenticated_sender_login_mismatch,reject_rhsbl_sender dbl.spamhaus.org"
+
+RECIPIENT_RESTRICTIONS="permit_sasl_authenticated,permit_mynetworks,reject_rbl_client zen.spamhaus.org,reject_unlisted_recipient"
+
+if [ $GREYLISTING != 1 ]; then
+    RECIPIENT_RESTRICTIONS="${RECIPIENT_RESTRICTIONS},check_policy_service inet:127.0.0.1:10023"
 fi
-tools/editconf.py /etc/postfix/main.cf \
-	smtpd_sender_restrictions="reject_non_fqdn_sender,reject_unknown_sender_domain,reject_authenticated_sender_login_mismatch,reject_rhsbl_sender dbl.spamhaus.org" \
-<<<<<<< HEAD
-	smtpd_recipient_restrictions=$RECIPIENT_RESTRICTIONS
-=======
-	smtpd_recipient_restrictions=permit_sasl_authenticated,permit_mynetworks,"reject_rbl_client zen.spamhaus.org",reject_unlisted_recipient,"check_policy_service unix:private/policy-spf","check_policy_service inet:127.0.0.1:10023"
->>>>>>> 68f4d1c4
+
+if [ $POLICY_SPF == 1 ]; then
+    RECIPIENT_RESTRICTIONS="${RECIPIENT_RESTRICTIONS},check_policy_service unix:private/policy-spf"
+fi
+
+postconf -e smtpd_recipient_restrictions="$RECIPIENT_RESTRICTIONS"
 
 # Postfix connects to Postgrey on the 127.0.0.1 interface specifically. Ensure that
 # Postgrey listens on the same interface (and not IPv6, for instance).
@@ -226,18 +228,30 @@
 tools/editconf.py /etc/postfix/main.cf \
 	message_size_limit=134217728
 
-# Setup SRS
-postconf -e \
-    sender_canonical_maps=tcp:localhost:10001 \
-    sender_canonical_classes=envelope_sender \
-    recipient_canonical_maps=tcp:localhost:10002 \
-    recipient_canonical_classes=envelope_recipient,header_recipient
-
-hide_output systemctl enable postsrsd
-hide_output systemctl restart postsrsd
+if [ $POSTSRSD == "1" ]; then
+    # Setup SRS
+    postconf -e \
+        sender_canonical_maps=tcp:localhost:10001 \
+        sender_canonical_classes=envelope_sender \
+        recipient_canonical_maps=tcp:localhost:10002 \
+        recipient_canonical_classes=envelope_recipient,header_recipient
+
+    hide_output systemctl enable postsrsd
+    hide_output systemctl restart postsrsd
+
+else
+    postconf -e \
+        sender_canonical_maps= \
+        sender_canonical_classes= \
+        recipient_canonical_maps= \
+        recipient_canonical_classes=
+
+    hide_output systemctl disable postsrsd
+    hide_output systemctl stop postsrsd
+fi
+
 
 # Allow the two SMTP ports in the firewall.
-
 
 ufw_allow smtp
 ufw_allow submission
