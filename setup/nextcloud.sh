#!/bin/bash
# Nextcloud
##########################

source setup/functions.sh # load our functions
source /etc/mailinabox.conf # load global vars

# ### Installing Nextcloud

echo "Installing Nextcloud (contacts/calendar)..."

# Nextcloud core and app (plugin) versions to install.
# With each version we store a hash to ensure we install what we expect.

# Nextcloud core
# --------------
# * See https://nextcloud.com/changelog for the latest version.
# * Check https://docs.nextcloud.com/server/latest/admin_manual/installation/system_requirements.html
#   for whether it supports the version of PHP available on this machine.
# * Since Nextcloud only supports upgrades from consecutive major versions,
#   we automatically install intermediate versions as needed.
# * The hash is the SHA1 hash of the ZIP package, which you can find by just running this script and
#   copying it from the error message when it doesn't match what is below.
<<<<<<< HEAD
nextcloud_ver=24.0.1
nextcloud_hash=f18b2143d815d1e296f57d8481b1b17a03cd1aca
=======
nextcloud_ver=23.0.5
nextcloud_hash=0559d1ec0a8b128442dbceee5441f2ad7d0f17e8
>>>>>>> a0d44f3d

# Nextcloud apps
# --------------
# * Find the most recent tag that is compatible with the Nextcloud version above by
#   consulting the <dependencies>...<nextcloud> node at:
#   https://github.com/nextcloud-releases/contacts/blob/master/appinfo/info.xml
#   https://github.com/nextcloud-releases/calendar/blob/master/appinfo/info.xml
#   https://github.com/nextcloud-releases/user_external/blob/master/appinfo/info.xml
# * The hash is the SHA1 hash of the ZIP package, which you can find by just running this script and
#   copying it from the error message when it doesn't match what is below.
contacts_ver=4.1.1
contacts_hash=7508069a6d2b46d216df5333e3295c19151dcc50
calendar_ver=3.3.1
calendar_hash=56188728a80fe8239952ce692a9ea14f7bd0074e
user_external_ver=3.0.0
user_external_hash=0df781b261f55bbde73d8c92da3f99397000972f

# Clear prior packages and install dependencies from apt.

# Just in case someone tries to cross over from the upstream version.
apt-get purge -qq -y owncloud* 2> /dev/null || /bin/true

apt_install php php-fpm \
	php-cli php-sqlite3 php-gd php-imap php-curl php-pear curl \
	php-dev php-xml php-mbstring php-zip php-apcu php-json \
	php-intl php-imagick php-gmp php-bcmath

phpenmod apcu
management/editconf.py /etc/php/$(php_version)/cli/php.ini -c ';' \
	apc.enable_cli=1

InstallNextcloud() {

	version=$1
	hash=$2
	version_contacts=$3
	hash_contacts=$4
	version_calendar=$5
	hash_calendar=$6
	version_user_external=${7:-}
	hash_user_external=${8:-}

	echo
	echo "Upgrading to Nextcloud version $version"
	echo

	# Download and verify
	wget_verify https://download.nextcloud.com/server/releases/nextcloud-$version.zip $hash /tmp/nextcloud.zip

	# Remove the current owncloud/Nextcloud
	rm -rf /usr/local/lib/owncloud

	# Extract ownCloud/Nextcloud
	unzip -q /tmp/nextcloud.zip -d /usr/local/lib
	mv /usr/local/lib/nextcloud /usr/local/lib/owncloud
	rm -f /tmp/nextcloud.zip

	# The two apps we actually want are not in Nextcloud core. Download the releases from
	# their github repositories.
	mkdir -p /usr/local/lib/owncloud/apps

	wget_verify https://github.com/nextcloud-releases/contacts/releases/download/v$version_contacts/contacts-v$version_contacts.tar.gz $hash_contacts /tmp/contacts.tgz
	tar xf /tmp/contacts.tgz -C /usr/local/lib/owncloud/apps/
	rm /tmp/contacts.tgz

	wget_verify https://github.com/nextcloud-releases/calendar/releases/download/v$version_calendar/calendar-v$version_calendar.tar.gz $hash_calendar /tmp/calendar.tgz
	tar xf /tmp/calendar.tgz -C /usr/local/lib/owncloud/apps/
	rm /tmp/calendar.tgz

	# Starting with Nextcloud 15, the app user_external is no longer included in Nextcloud core,
	# we will install from their github repository.
	if [ -n "$version_user_external" ]; then
		wget_verify https://github.com/nextcloud-releases/user_external/releases/download/v$version_user_external/user_external-v$version_user_external.tar.gz $hash_user_external /tmp/user_external.tgz
		tar -xf /tmp/user_external.tgz -C /usr/local/lib/owncloud/apps/
		rm /tmp/user_external.tgz
	fi

	# Fix weird permissions.
	chmod 750 /usr/local/lib/owncloud/{apps,config}

	# Create a symlink to the config.php in STORAGE_ROOT (for upgrades we're restoring the symlink we previously
	# put in, and in new installs we're creating a symlink and will create the actual config later).
	ln -sf $STORAGE_ROOT/owncloud/config.php /usr/local/lib/owncloud/config/config.php

	# Make sure permissions are correct or the upgrade step won't run.
	# $STORAGE_ROOT/owncloud may not yet exist, so use -f to suppress
	# that error.
	chown -f -R www-data.www-data $STORAGE_ROOT/owncloud /usr/local/lib/owncloud || /bin/true

	# If this isn't a new installation, immediately run the upgrade script.
	# Then check for success (0=ok and 3=no upgrade needed, both are success).
	if [ -e $STORAGE_ROOT/owncloud/owncloud.db ]; then
		# ownCloud 8.1.1 broke upgrades. It may fail on the first attempt, but
		# that can be OK.
		sudo -u www-data php /usr/local/lib/owncloud/occ upgrade
		if [ \( $? -ne 0 \) -a \( $? -ne 3 \) ]; then
			echo "Trying ownCloud upgrade again to work around ownCloud upgrade bug..."
			sudo -u www-data php /usr/local/lib/owncloud/occ upgrade
			if [ \( $? -ne 0 \) -a \( $? -ne 3 \) ]; then exit 1; fi
			sudo -u www-data php /usr/local/lib/owncloud/occ maintenance:mode --off
			echo "...which seemed to work."
		fi

		# Add missing indices. NextCloud didn't include this in the normal upgrade because it might take some time.
		sudo -u www-data php /usr/local/lib/owncloud/occ db:add-missing-indices

		# Run conversion to BigInt identifiers, this process may take some time on large tables.
		sudo -u www-data php /usr/local/lib/owncloud/occ db:convert-filecache-bigint --no-interaction
	fi
}

# Current Nextcloud Version, #1623
# Checking /usr/local/lib/owncloud/version.php shows version of the Nextcloud application, not the DB
# $STORAGE_ROOT/owncloud is kept together even during a backup.  It is better to rely on config.php than
# version.php since the restore procedure can leave the system in a state where you have a newer Nextcloud
# application version than the database.

# If config.php exists, get version number, otherwise CURRENT_NEXTCLOUD_VER is empty.
if [ -f "$STORAGE_ROOT/owncloud/config.php" ]; then
	CURRENT_NEXTCLOUD_VER=$(php -r "include(\"$STORAGE_ROOT/owncloud/config.php\"); echo(\$CONFIG['version']);")
else
	CURRENT_NEXTCLOUD_VER=""
fi

# If the Nextcloud directory is missing (never been installed before, or the nextcloud version to be installed is different
# from the version currently installed, do the install/upgrade
if [ ! -d /usr/local/lib/owncloud/ ] || [[ ! ${CURRENT_NEXTCLOUD_VER} =~ ^$nextcloud_ver ]]; then

	# Stop php-fpm if running. If theyre not running (which happens on a previously failed install), dont bail.
	service php$(php_version)-fpm stop &> /dev/null || /bin/true

	# Backup the existing ownCloud/Nextcloud.
	# Create a backup directory to store the current installation and database to
	BACKUP_DIRECTORY=$STORAGE_ROOT/owncloud-backup/$(date +"%Y-%m-%d-%T")
	mkdir -p "$BACKUP_DIRECTORY"
	if [ -d /usr/local/lib/owncloud/ ]; then
		echo "Upgrading Nextcloud --- backing up existing installation, configuration, and database to directory to $BACKUP_DIRECTORY..."
		cp -r /usr/local/lib/owncloud "$BACKUP_DIRECTORY/owncloud-install"
	fi
	if [ -e $STORAGE_ROOT/owncloud/owncloud.db ]; then
		cp $STORAGE_ROOT/owncloud/owncloud.db $BACKUP_DIRECTORY
	fi
	if [ -e $STORAGE_ROOT/owncloud/config.php ]; then
		cp $STORAGE_ROOT/owncloud/config.php $BACKUP_DIRECTORY
	fi

	# If ownCloud or Nextcloud was previously installed....
	if [ ! -z ${CURRENT_NEXTCLOUD_VER} ]; then
		# Database migrations from ownCloud are no longer possible because ownCloud cannot be run under
		# PHP 7.
		if [[ ${CURRENT_NEXTCLOUD_VER} =~ ^[89] ]]; then
			echo "Upgrades from Mail-in-a-Box prior to v0.28 (dated July 30, 2018) with Nextcloud < 13.0.6 (you have ownCloud 8 or 9) are not supported. Upgrade to Mail-in-a-Box version v0.30 first. Setup will continue, but skip the Nextcloud migration."
			return 0
		elif [[ ${CURRENT_NEXTCLOUD_VER} =~ ^1[012] ]]; then
			echo "Upgrades from Mail-in-a-Box prior to v0.28 (dated July 30, 2018) with Nextcloud < 13.0.6 (you have ownCloud 10, 11 or 12) are not supported. Upgrade to Mail-in-a-Box version v0.30 first. Setup will continue, but skip the Nextcloud migration."
			return 0
		elif [[ ${CURRENT_NEXTCLOUD_VER} =~ ^13 ]]; then
			# If we are running Nextcloud 13, upgrade to Nextcloud 14
			InstallNextcloud 14.0.6 4e43a57340f04c2da306c8eea98e30040399ae5a 3.3.0 e55d0357c6785d3b1f3b5f21780cb6d41d32443a 2.0.3 9d9717b29337613b72c74e9914c69b74b346c466
			CURRENT_NEXTCLOUD_VER="14.0.6"
		fi
		if [[ ${CURRENT_NEXTCLOUD_VER} =~ ^14 ]]; then
			# During the upgrade from Nextcloud 14 to 15, user_external may cause the upgrade to fail.
			# We will disable it here before the upgrade and install it again after the upgrade.
			hide_output sudo -u www-data php /usr/local/lib/owncloud/console.php app:disable user_external
			InstallNextcloud 15.0.8 4129d8d4021c435f2e86876225fb7f15adf764a3 3.3.0 e55d0357c6785d3b1f3b5f21780cb6d41d32443a 2.0.3 9d9717b29337613b72c74e9914c69b74b346c466 0.7.0 555a94811daaf5bdd336c5e48a78aa8567b86437
			CURRENT_NEXTCLOUD_VER="15.0.8"
		fi
		if [[ ${CURRENT_NEXTCLOUD_VER} =~ ^15 ]]; then
			InstallNextcloud 16.0.6 0bb3098455ec89f5af77a652aad553ad40a88819 3.3.0 e55d0357c6785d3b1f3b5f21780cb6d41d32443a 2.0.3 9d9717b29337613b72c74e9914c69b74b346c466 0.7.0 555a94811daaf5bdd336c5e48a78aa8567b86437
			CURRENT_NEXTCLOUD_VER="16.0.6"
		fi
		if [[ ${CURRENT_NEXTCLOUD_VER} =~ ^16 ]]; then
			InstallNextcloud 17.0.6 50b98d2c2f18510b9530e558ced9ab51eb4f11b0 3.3.0 e55d0357c6785d3b1f3b5f21780cb6d41d32443a 2.0.3 9d9717b29337613b72c74e9914c69b74b346c466 0.7.0 555a94811daaf5bdd336c5e48a78aa8567b86437
			CURRENT_NEXTCLOUD_VER="17.0.6"
		fi
		if [[ ${CURRENT_NEXTCLOUD_VER} =~ ^17 ]]; then
			# Don't exit the install if this column already exists (see #2076)
			(echo "ALTER TABLE oc_flow_operations ADD COLUMN entity VARCHAR;" | sqlite3 $STORAGE_ROOT/owncloud/owncloud.db 2>/dev/null) || true
			InstallNextcloud 18.0.10 39c0021a8b8477c3f1733fddefacfa5ebf921c68 3.4.1 aee680a75e95f26d9285efd3c1e25cf7f3bfd27e 2.0.3 9d9717b29337613b72c74e9914c69b74b346c466 1.0.0 3bf2609061d7214e7f0f69dd8883e55c4ec8f50a
			CURRENT_NEXTCLOUD_VER="18.0.10"
		fi
		if [[ ${CURRENT_NEXTCLOUD_VER} =~ ^18 ]]; then
			InstallNextcloud 19.0.4 01e98791ba12f4860d3d4047b9803f97a1b55c60 3.4.1 aee680a75e95f26d9285efd3c1e25cf7f3bfd27e 2.0.3 9d9717b29337613b72c74e9914c69b74b346c466 1.0.0 3bf2609061d7214e7f0f69dd8883e55c4ec8f50a
			CURRENT_NEXTCLOUD_VER="19.0.4"
		fi
		if [[ ${CURRENT_NEXTCLOUD_VER} =~ ^19 ]]; then
			InstallNextcloud 20.0.14 92cac708915f51ee2afc1787fd845476fd090c81 4.0.8 9f368bb2be98c5555b7118648f4cc9fa51e8cb30 3.0.6 ca49bb1ce23f20e10911e39055fd59d7f7a84c30 1.0.0 3bf2609061d7214e7f0f69dd8883e55c4ec8f50a
			# Nextcloud 20 needs to have some optional columns added
			sudo -u www-data php /usr/local/lib/owncloud/occ db:add-missing-columns

			CURRENT_NEXTCLOUD_VER="20.0.14"
		fi
		if [[ ${CURRENT_NEXTCLOUD_VER} =~ ^20 ]]; then
			InstallNextcloud 21.0.9 cf8785107c3c079a1f450743558f4f13c85f37a8 4.1.0 38653b507bd7d953816bbc5e8bea7855867eb1cd 3.2.2 54e9a836adc739be4a2a9301b8d6d2e9d88e02f4 2.1.0 6e5afe7f36f398f864bfdce9cad72200e70322aa
			CURRENT_NEXTCLOUD_VER="21.0.9"
		fi
		if [[ ${CURRENT_NEXTCLOUD_VER} =~ ^21 ]]; then
			InstallNextcloud 22.2.6 9d39741f051a8da42ff7df46ceef2653a1dc70d9 4.1.0 38653b507bd7d953816bbc5e8bea7855867eb1cd 3.2.2 54e9a836adc739be4a2a9301b8d6d2e9d88e02f4 3.0.0 0df781b261f55bbde73d8c92da3f99397000972f
			CURRENT_NEXTCLOUD_VER="22.2.6"
		fi
		if [[ ${CURRENT_NEXTCLOUD_VER} =~ ^22 ]]; then
			InstallNextcloud 23.0.4 87afec0bf90b3c66289e6fedd851867bc5a58f01 4.1.0 38653b507bd7d953816bbc5e8bea7855867eb1cd 3.2.2 54e9a836adc739be4a2a9301b8d6d2e9d88e02f4 3.0.0 0df781b261f55bbde73d8c92da3f99397000972f
			CURRENT_NEXTCLOUD_VER="23.0.4"
		fi
	fi

	InstallNextcloud $nextcloud_ver $nextcloud_hash $contacts_ver $contacts_hash $calendar_ver $calendar_hash $user_external_ver $user_external_hash
fi

# ### Configuring Nextcloud

# Setup Nextcloud if the Nextcloud database does not yet exist. Running setup when
# the database does exist wipes the database and user data.
if [ ! -f $STORAGE_ROOT/owncloud/owncloud.db ]; then
	# Create user data directory
	mkdir -p $STORAGE_ROOT/owncloud

	# Create an initial configuration file.
	instanceid=oc$(echo $PRIMARY_HOSTNAME | sha1sum | fold -w 10 | head -n 1)
	cat > $STORAGE_ROOT/owncloud/config.php <<EOF;
<?php
\$CONFIG = array (
  'datadirectory' => '$STORAGE_ROOT/owncloud',

  'instanceid' => '$instanceid',

  'forcessl' => true, # if unset/false, Nextcloud sends a HSTS=0 header, which conflicts with nginx config

  'overwritewebroot' => '/cloud',
  'overwrite.cli.url' => '/cloud',
  'user_backends' => array(
    array(
      'class' => '\OCA\UserExternal\IMAP',
      'arguments' => array(
        '127.0.0.1', 143, null, null, false, false
       ),
    ),
  ),
  'memcache.local' => '\OC\Memcache\APCu',
  'mail_smtpmode' => 'sendmail',
  'mail_smtpsecure' => '',
  'mail_smtpauthtype' => 'LOGIN',
  'mail_smtpauth' => false,
  'mail_smtphost' => '',
  'mail_smtpport' => '',
  'mail_smtpname' => '',
  'mail_smtppassword' => '',
  'mail_from_address' => 'owncloud',
);
?>
EOF

	# Create an auto-configuration file to fill in database settings
	# when the install script is run. Make an administrator account
	# here or else the install can't finish.
	adminpassword=$(dd if=/dev/urandom bs=1 count=40 2>/dev/null | sha1sum | fold -w 30 | head -n 1)
	cat > /usr/local/lib/owncloud/config/autoconfig.php <<EOF;
<?php
\$AUTOCONFIG = array (
  # storage/database
  'directory' => '$STORAGE_ROOT/owncloud',
  'dbtype' => 'sqlite3',
  'dbname' => 'owncloud',

  # create an administrator account with a random password so that
  # the user does not have to enter anything on first load of Nextcloud
  'adminlogin'    => 'root',
  'adminpass'     => '$adminpassword',
);
?>
EOF

	# Set permissions
	chown -R www-data.www-data $STORAGE_ROOT/owncloud /usr/local/lib/owncloud

	# Execute Nextcloud's setup step, which creates the Nextcloud sqlite database.
	# It also wipes it if it exists. And it updates config.php with database
	# settings and deletes the autoconfig.php file.
	(cd /usr/local/lib/owncloud; sudo -u www-data php /usr/local/lib/owncloud/index.php;)
fi

# Update config.php.
# * trusted_domains is reset to localhost by autoconfig starting with ownCloud 8.1.1,
#   so set it here. It also can change if the box's PRIMARY_HOSTNAME changes, so
#   this will make sure it has the right value.
# * Some settings weren't included in previous versions of Mail-in-a-Box.
# * We need to set the timezone to the system timezone to allow fail2ban to ban
#   users within the proper timeframe
# * We need to set the logdateformat to something that will work correctly with fail2ban
# * mail_domain' needs to be set every time we run the setup. Making sure we are setting
#   the correct domain name if the domain is being change from the previous setup.
# Use PHP to read the settings file, modify it, and write out the new settings array.
TIMEZONE=$(cat /etc/timezone)
CONFIG_TEMP=$(/bin/mktemp)
php <<EOF > $CONFIG_TEMP && mv $CONFIG_TEMP $STORAGE_ROOT/owncloud/config.php;
<?php
include("$STORAGE_ROOT/owncloud/config.php");
\$CONFIG['trusted_domains'] = array('$PRIMARY_HOSTNAME');

\$CONFIG['memcache.local'] = '\OC\Memcache\APCu';
\$CONFIG['overwrite.cli.url'] = '/cloud';
\$CONFIG['mail_from_address'] = 'administrator'; # just the local part, matches our master administrator address

\$CONFIG['logtimezone'] = '$TIMEZONE';
\$CONFIG['logdateformat'] = 'Y-m-d H:i:s';

\$CONFIG['mail_domain'] = '$PRIMARY_HOSTNAME';

\$CONFIG['user_backends'] = array(
  array(
    'class' => '\OCA\UserExternal\IMAP',
    'arguments' => array(
      '127.0.0.1', 143, null, null, false, false
    ),
  ),
);

echo "<?php\n\\\$CONFIG = ";
var_export(\$CONFIG);
echo ";";
?>
EOF
chown www-data.www-data $STORAGE_ROOT/owncloud/config.php

# Enable/disable apps. Note that this must be done after the Nextcloud setup.
# The firstrunwizard gave Josh all sorts of problems, so disabling that.
# user_external is what allows Nextcloud to use IMAP for login. The contacts
# and calendar apps are the extensions we really care about here.
hide_output sudo -u www-data php /usr/local/lib/owncloud/console.php app:disable firstrunwizard
hide_output sudo -u www-data php /usr/local/lib/owncloud/console.php app:enable user_external
hide_output sudo -u www-data php /usr/local/lib/owncloud/console.php app:enable contacts
hide_output sudo -u www-data php /usr/local/lib/owncloud/console.php app:enable calendar

# When upgrading, run the upgrade script again now that apps are enabled. It seems like
# the first upgrade at the top won't work because apps may be disabled during upgrade?
# Check for success (0=ok, 3=no upgrade needed).
sudo -u www-data php /usr/local/lib/owncloud/occ upgrade
if [ \( $? -ne 0 \) -a \( $? -ne 3 \) ]; then exit 1; fi

# Disable default apps that we don't support
sudo -u www-data \
	php /usr/local/lib/owncloud/occ app:disable photos dashboard activity \
	| (grep -v "No such app enabled" || /bin/true)

# Set PHP FPM values to support large file uploads
# (semicolon is the comment character in this file, hashes produce deprecation warnings)
management/editconf.py /etc/php/$(php_version)/fpm/php.ini -c ';' \
	upload_max_filesize=16G \
	post_max_size=16G \
	output_buffering=16384 \
	memory_limit=512M \
	max_execution_time=600 \
	short_open_tag=On

# Set Nextcloud recommended opcache settings
management/editconf.py /etc/php/$(php_version)/cli/conf.d/10-opcache.ini -c ';' \
	opcache.enable=1 \
	opcache.enable_cli=1 \
	opcache.interned_strings_buffer=8 \
	opcache.max_accelerated_files=10000 \
	opcache.memory_consumption=128 \
	opcache.save_comments=1 \
	opcache.revalidate_freq=1

# If apc is explicitly disabled we need to enable it
if grep -q apc.enabled=0 /etc/php/$(php_version)/mods-available/apcu.ini; then
	management/editconf.py /etc/php/$(php_version)/mods-available/apcu.ini -c ';' \
		apc.enabled=1
fi

# Set up a cron job for Nextcloud.
cat > /etc/cron.d/mailinabox-nextcloud << EOF;
#!/bin/bash
# Mail-in-a-Box
*/5 * * * *	root	sudo -u www-data php -f /usr/local/lib/owncloud/cron.php
EOF
chmod +x /etc/cron.d/mailinabox-nextcloud

# Remove previous hourly cronjob
rm -f /etc/cron.hourly/mailinabox-owncloud

# There's nothing much of interest that a user could do as an admin for Nextcloud,
# and there's a lot they could mess up, so we don't make any users admins of Nextcloud.
# But if we wanted to, we would do this:
# ```
# for user in $(management/cli.py user admins); do
#	 sqlite3 $STORAGE_ROOT/owncloud/owncloud.db "INSERT OR IGNORE INTO oc_group_user VALUES ('admin', '$user')"
# done
# ```

# Enable PHP modules and restart PHP.
restart_service php$(php_version)-fpm<|MERGE_RESOLUTION|>--- conflicted
+++ resolved
@@ -21,13 +21,8 @@
 #   we automatically install intermediate versions as needed.
 # * The hash is the SHA1 hash of the ZIP package, which you can find by just running this script and
 #   copying it from the error message when it doesn't match what is below.
-<<<<<<< HEAD
 nextcloud_ver=24.0.1
 nextcloud_hash=f18b2143d815d1e296f57d8481b1b17a03cd1aca
-=======
-nextcloud_ver=23.0.5
-nextcloud_hash=0559d1ec0a8b128442dbceee5441f2ad7d0f17e8
->>>>>>> a0d44f3d
 
 # Nextcloud apps
 # --------------
